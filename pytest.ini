[pytest]
filterwarnings =
    ignore::DeprecationWarning
markers =
    extras: tests which require extras
    no_extras: tests which require extras to not be present
    tensorflow: tests which require the tensorflow extra
    no_tensorflow: tests which require the tensorflow extra to not be present
<<<<<<< HEAD
    bert: tests which require the bert extra
    no_bert: tests which require the bert extra to not be present
    es7: tests which require elasticsearch 7
=======
    conversation: tests which cover a back and forth conversation flow
    asyncio: tests which are asynchronous
    dump: tests which cover dumping of data
    load: tests which cover loading of data
    group: tests which cover entity grouping
    nested: tests which cover nested entities
    role: tests which cover entity roles
    system: tests which cover system entities
    mark_down: tests which cover markdown annotation
    special: tests which cover special characters
>>>>>>> f2a31dc5
<|MERGE_RESOLUTION|>--- conflicted
+++ resolved
@@ -6,11 +6,9 @@
     no_extras: tests which require extras to not be present
     tensorflow: tests which require the tensorflow extra
     no_tensorflow: tests which require the tensorflow extra to not be present
-<<<<<<< HEAD
     bert: tests which require the bert extra
     no_bert: tests which require the bert extra to not be present
     es7: tests which require elasticsearch 7
-=======
     conversation: tests which cover a back and forth conversation flow
     asyncio: tests which are asynchronous
     dump: tests which cover dumping of data
@@ -20,5 +18,4 @@
     role: tests which cover entity roles
     system: tests which cover system entities
     mark_down: tests which cover markdown annotation
-    special: tests which cover special characters
->>>>>>> f2a31dc5
+    special: tests which cover special characters