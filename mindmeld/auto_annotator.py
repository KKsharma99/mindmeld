# -*- coding: utf-8 -*-
#
# Copyright (c) 2015 Cisco Systems, Inc. and others.  All rights reserved.
# Licensed under the Apache License, Version 2.0 (the "License");
# you may not use this file except in compliance with the License.
# You may obtain a copy of the License at
#     http://www.apache.org/licenses/LICENSE-2.0
# Unless required by applicable law or agreed to in writing, software
# distributed under the License is distributed on an "AS IS" BASIS,
# WITHOUT WARRANTIES OR CONDITIONS OF ANY KIND, either express or implied.
# See the License for the specific language governing permissions and
# limitations under the License.
import importlib
import logging
import os
import re
from abc import ABC, abstractmethod
from enum import Enum
from typing import List
import spacy
from tqdm import tqdm
from ._util import get_pattern
from .resource_loader import ResourceLoader
from .components._config import (
    ENGLISH_LANGUAGE_CODE,
    ENGLISH_US_LOCALE,
)
from .components.translators import NoOpTranslator, TranslatorFactory
from .system_entity_recognizer import (
    DucklingRecognizer,
    duckling_item_to_query_entity,
)
from .markup import load_query, dump_queries
from .core import Entity, Span, QueryEntity, _get_overlap, NestedEntity
from .exceptions import MarkupError
from .models.helpers import register_annotator
from .constants import (
    SPACY_ANNOTATOR_WEB_LANGUAGES,
    SPACY_ANNOTATOR_SUPPORTED_LANGUAGES,
    SPACY_ANNOTATOR_MODEL_SIZES,
    DUCKLING_TO_SYS_ENTITY_MAPPINGS,
    ANNOTATOR_TO_SYS_ENTITY_MAPPINGS,
    SPACY_SYS_ENTITIES_NOT_IN_DUCKLING,
    CURRENCY_SYMBOLS,
    SYSTEM_ENTITY_PREFIX,
)
from .components import NaturalLanguageProcessor
from .path import get_entity_types
from .query_factory import QueryFactory

logger = logging.getLogger(__name__)


class AnnotatorAction(Enum):
    ANNOTATE = "annotate"
    UNANNOTATE = "unannotate"


class Annotator(ABC):
    """
    Abstract Annotator class that can be used to build a custom Annotation class.
    """

    # pylint: disable=W0613
    def __init__(
        self,
        app_path,
        annotation_rules=None,
        language=ENGLISH_LANGUAGE_CODE,
        locale=ENGLISH_US_LOCALE,
        overwrite=False,
        unannotate_supported_entities_only=True,
        unannotation_rules=None,
        **kwargs,
    ):
        """Initializes an annotator.

        Args:
            app_path (str): The location of the MindMeld app.
            annotation_rules (list): List of Annotation rules.
            language (str, optional): Language as specified using a 639-1/2 code.
            locale (str, optional): The locale representing the ISO 639-1 language code and \
                ISO3166 alpha 2 country code separated by an underscore character.
            overwrite (bool): Whether to overwrite existing annotations with conflicting spans.
            unannotate_supported_entities_only (bool): Only allow removal of supported entities.
            unannotation_rules (list): List of Annotation rules.
        """
        self.app_path = app_path
        self.language = language
        self.locale = locale
        self.overwrite = overwrite
        self.annotation_rules = annotation_rules or []
        self.unannotate_supported_entities_only = unannotate_supported_entities_only
        self.unannotation_rules = unannotation_rules or []
        self._resource_loader = ResourceLoader.create_resource_loader(app_path)
        self.duckling = DucklingRecognizer.get_instance()

    def _get_file_entities_map(self, action: AnnotatorAction):
        """Creates a dictionary that maps file paths to entities given
        regex rules defined in the config.

        Args:
            action (AnnotatorAction): Can be "annotate" or "unannotate". Used as a key
                to access a list of regex rules in the config dictionary.

        Returns:
            file_entities_map (dict): A dictionary that maps file paths in an
                App to a list of entities.
        """
        all_file_paths = self._resource_loader.get_all_file_paths()
        file_entities_map = {path: [] for path in all_file_paths}

        if action == AnnotatorAction.ANNOTATE:
            rules = self.annotation_rules
        elif action == AnnotatorAction.UNANNOTATE:
            rules = self.unannotation_rules
        else:
            raise AssertionError(f"{action} is an invalid Annotator action.")

        for rule in rules:
            pattern = get_pattern(rule)
            compiled_pattern = re.compile(pattern)
            filtered_paths = self._resource_loader.filter_file_paths(
                compiled_pattern=compiled_pattern, file_paths=all_file_paths
            )
            for path in filtered_paths:
                entities = self._get_entities(rule)
                file_entities_map[path] = entities
        return file_entities_map

    def _get_entities(self, rule):
        """Process the entities specified in a rule dictionary. Check if they are valid
        for the given annotator.

        Args:
            rule (dict): Annotation/Unannotation rule with an "entities" key.

        Returns:
            valid_entities (list): List of valid entities specified in the rule.
        """
        if rule["entities"].strip() in ["*", ".*", ".+"]:
            return ["*"]
        entities = re.sub("[()]", "", rule["entities"]).split("|")
        valid_entities = []
        for entity in entities:
            entity = entity.strip()
            if self.valid_entity_check(entity):
                valid_entities.append(entity)
            else:
                logger.warning("%s is not a valid entity. Skipping entity.", entity)
        return valid_entities

    @property
    @abstractmethod
    def supported_entity_types(self):
        """
        Returns:
            supported_entity_types (list): List of supported entity types.
        """
        raise NotImplementedError("Subclasses must implement this method")

    def valid_entity_check(self, entity):
        """Determine if an entity type is valid.

        Args:
            entity (str): Name of entity to annotate.

        Returns:
            bool: Whether entity is valid.
        """
        entity = entity.lower().strip()
        return entity in self.supported_entity_types

    def annotate(self):
        """Annotate data."""
        if not self.annotation_rules:
            logger.warning(
                """'annotate' field is not configured or misconfigured in the `config.py`.
                 We can't find any file to annotate."""
            )
            return
        self._modify_queries(action=AnnotatorAction.ANNOTATE)

    def unannotate(self):
        """Unannotate data."""
        if not self.unannotate:
            logger.warning(
                """'unannotate' field is not configured or misconfigured in the `config.py`.
                 We can't find any file to unannotate."""
            )
            return
        self._modify_queries(action=AnnotatorAction.UNANNOTATE)

    def _modify_queries(self, action: AnnotatorAction):
        """Iterates through App files and annotates or unannotates queries.

        Args:
            action (AnnotatorAction): Can be "annotate" or "unannotate".
        """
        file_entities_map = self._get_file_entities_map(action=action)
        query_factory = QueryFactory.create_query_factory(self.app_path)
        path_list = [p for p in file_entities_map if file_entities_map[p]]
        for path in path_list:
            processed_queries = Annotator._get_processed_queries(
                file_path=path, query_factory=query_factory
            )
            tqdm_desc = "Processing " + path + ": "
            for processed_query in tqdm(processed_queries, ascii=True, desc=tqdm_desc):
                entity_types = file_entities_map[path]
                if action == AnnotatorAction.ANNOTATE:
                    self._annotate_query(
                        processed_query=processed_query,
                        entity_types=entity_types,
                    )
                elif action == AnnotatorAction.UNANNOTATE:
                    self._unannotate_query(
                        processed_query=processed_query,
                        remove_entities=entity_types,
                    )
            with open(path, "w") as outfile:
                outfile.write("".join(list(dump_queries(processed_queries))))
                outfile.close()

    @staticmethod
    def _get_processed_queries(file_path, query_factory):
        """Converts queries in a given path to processed queries.
        Skips and presents a warning if loading the query creates an error.

        Args:
            file_path (str): Path to file containing queries.
            query_factory (QueryFactory): Used to generate processed queries.

        Returns:
            processed_queries (list): List of processed queries from file.
        """
        with open(file_path) as infile:
            queries = infile.readlines()
        processed_queries = []
        domain, intent = file_path.split(os.sep)[-3:-1]
        for query in queries:
            try:
                processed_query = load_query(
                    markup=query,
                    domain=domain,
                    intent=intent,
                    query_factory=query_factory,
                )
                processed_queries.append(processed_query)
            except (AssertionError, MarkupError):
                logger.warning("Skipping query. Error in processing: %s", query)
        return processed_queries

    def _annotate_query(self, processed_query, entity_types):
        """Updates the entities of a processed query with newly
        annotated entities.

        Args:
            processed_query (ProcessedQuery): The processed query to update.
            entity_types (list): List of entities allowed for annotation.
        """
        current_entities = list(processed_query.entities)
        annotated_entities = self._get_annotated_entities(
            processed_query=processed_query, entity_types=entity_types
        )
        final_entities = Annotator._resolve_conflicts(
            target_entities=annotated_entities if self.overwrite else current_entities,
            other_entities=current_entities if self.overwrite else annotated_entities,
        )
        processed_query.entities = tuple(final_entities)

    def _get_annotated_entities(self, processed_query, entity_types=None):
        """Creates a list of query entities after parsing the text of a
        processed query.

        Args:
            processed_query (ProcessedQuery): A processed query.
            entity_types (list): List of entities allowed for annotation.

        Returns:
            query_entities (list): List of query entities.
        """
        if len(entity_types) == 0:
            return []
        entity_types = None if entity_types == ["*"] else entity_types
        return self.parse(
            sentence=processed_query.query.text,
            entity_types=entity_types,
            domain=processed_query.domain,
            intent=processed_query.intent,
        )

    @staticmethod
    def _item_to_query_entity(item, processed_query):
        """Converts an item returned from parse into a query entity.

        Args:
            item (dict): Dictionary representing an entity with the keys -
                "body", "start", "end", "value", "dim". ("role" is an optional attribute.)
            processed_query (ProcessedQuery): The processed query that the
                entity is found in.

        Returns:
            query_entity (QueryEntity): The converted query entity.
        """
        span = Span(start=item["start"], end=item["end"] - 1)
        role = item.get("role")
        entity = Entity(
            text=item["body"], entity_type=item["dim"], role=role, value=item["value"]
        )
        query_entity = QueryEntity.from_query(
            query=processed_query.query, span=span, entity=entity
        )
        return query_entity

    @staticmethod
    def _resolve_conflicts(target_entities, other_entities):
        """Resolve overlaps between existing entities and newly annotad entities.

        Args:
            target_entities (list): List of existing query entities.
            other_entities (list): List of new query entities.

        Returns:
            final_entities (list): List of resolved query entities.
        """
        additional_entities = []
        for o_entity in other_entities:
            no_overlaps = [
                not _get_overlap(o_entity.span, t_entity.span)
                for t_entity in target_entities
            ]
            if all(no_overlaps):
                additional_entities.append(o_entity)
        target_entities.extend(additional_entities)
        return target_entities

    # pylint: disable=R0201
    def _unannotate_query(self, processed_query, remove_entities):
        """Removes specified entities in a processed query. If all entities are being
        removed, this function will not remove entities that the annotator does not support
        unless it is explicitly specified to do so in the config with the param
        "unannotate_supported_entities_only" (bool).

        Args:
            processed_query (ProcessedQuery): A processed query.
            remove_entities (list): List of entities to remove.
        """
        keep_entities = []
        for query_entity in processed_query.entities:
            if remove_entities == ["*"]:
                is_supported_entity = self.valid_entity_check(query_entity.entity.type)
                if self.unannotate_supported_entities_only and not is_supported_entity:
                    keep_entities.append(query_entity)
            elif query_entity.entity.type not in remove_entities:
                keep_entities.append(query_entity)
        processed_query.entities = tuple(keep_entities)

    @abstractmethod
    def parse(self, sentence, **kwargs):
        """Extract entities from a sentence. Detected entities should be
        represented as dictionaries with the following keys: "body", "start"
        (start index), "end" (end index), "value", "dim" (entity type).

        Args:
            sentence (str): Sentence to detect entities.

        Returns:
            query_entities (list): List of QueryEntity objects.
        """
        raise NotImplementedError("Subclasses must implement this method")


class SpacyAnnotator(Annotator):
    """Annotator class that uses spacy to generate annotations.
    Depending on the language, supported entities can include: "sys_time", "sys_interval",
    "sys_duration", "sys_number", "sys_amount-of-money", "sys_distance", "sys_weight",
    "sys_ordinal", "sys_quantity", "sys_percent", "sys_org", "sys_loc", "sys_person",
    "sys_gpe", "sys_norp", "sys_fac", "sys_product", "sys_event", "sys_law", "sys_langauge",
    "sys_work-of-art", "sys_other-quantity".
    For more information on the supported entities for the Spacy Annotator check the MindMeld docs.
    """

    def __init__(self, *args, **kwargs):
        """Initializes a SpacyAnnotator.

        Args:
            app_path (str): The location of the MindMeld app.
            annotation_rules (list): List of Annotation rules.
            language (str, optional): Language as specified using a 639-1/2 code.
            locale (str, optional): The locale representing the ISO 639-1 language code and \
                ISO3166 alpha 2 country code separated by an underscore character.
            overwrite (bool): Whether to overwrite existing annotations with conflicting spans.
            spacy_model_size (str, optional): Size of the Spacy model to use. ("sm", "md", or "lg")
            unannotate_supported_entities_only (bool): Only allow removal of supported entities.
            unannotation_rules (list): List of Annotation rules.
        """
        super().__init__(*args, **kwargs)
        if self.language not in SPACY_ANNOTATOR_SUPPORTED_LANGUAGES:
            raise ValueError(
                "Spacy does not currently support: {!r}.".format(self.language)
            )
        self.spacy_model_size = kwargs.get("spacy_model_size", "lg")
        if self.spacy_model_size not in SPACY_ANNOTATOR_MODEL_SIZES:
            raise ValueError(
                "{!r} is not a valid model size. Select from: {!r}.".format(
                    self.language, " ".join(SPACY_ANNOTATOR_MODEL_SIZES)
                )
            )
        self.nlp = self._load_model()

    def _get_spacy_model_name(self):
        """Get the name of a Spacy Model.

        Returns:
            spacy_model_name (str): Name of the Spacy NER model
        """
        model_type = "web" if self.language in SPACY_ANNOTATOR_WEB_LANGUAGES else "news"
        return f"{self.language}_core_{model_type}_{self.spacy_model_size}"

    def _load_model(self):
        """Load Spacy English model. Download if needed.

        Args:
            model (str): Spacy model (Ex: "en_core_web_sm", "zh_core_web_md", etc.)

        Returns:
            nlp: Spacy language model. (Ex: "spacy.lang.es.Spanish")
        """
        model = self._get_spacy_model_name()
        logger.info("Loading Spacy model %s.", model)
        try:
            return spacy.load(model)
        except OSError:
            logger.warning("%s not found on disk. Downloading the model.", model)
            os.system("python -m spacy download " + model)
            try:
                language_module = importlib.import_module(model)
            except ModuleNotFoundError as e:
                raise ValueError("Unknown Spacy model name: {!r}.".format(model)) from e
            return language_module.load()

    @property
    def supported_entity_types(self):  # pylint: disable=W0236
        """This function generates a list of supported entities for the given language.
        These entities labels are mapped to MindMeld sys_entities.
        The "misc" spacy entity is skipped since the category too broad to be
        helpful in an application.

        Returns:
            supported_entity_types (list): List of supported entity types.
        """
        spacy_supported_entities = [e.lower() for e in self.nlp.get_pipe("ner").labels]
        supported_entities = set()
        for entity in spacy_supported_entities:
            if entity == "misc":
                continue
            if entity in ["time", "date", "datetime"]:
                supported_entities.update(["sys_time", "sys_duration", "sys_interval"])
            elif entity in ANNOTATOR_TO_SYS_ENTITY_MAPPINGS:
                supported_entities.add(ANNOTATOR_TO_SYS_ENTITY_MAPPINGS[entity])
            else:
                supported_entities.add(f"sys_{entity}")
        if "sys_weight" in supported_entities:
            supported_entities.update(["sys_distance", "sys_other-quantity"])
        supported_entities = self._remove_unresolvable_entities(supported_entities)
        return supported_entities

    def _remove_unresolvable_entities(self, entities):
        """Remove entities that need duckling to be resolved but are not
        supported by duckling for the given language.

        Args:
            entities (list): List of entities to filter.
        Returns:
            filtered_entities (list): Filtered entities.
        """
        filtered_entities = []
        for entity in entities:
            if entity not in SPACY_SYS_ENTITIES_NOT_IN_DUCKLING:
                if (
                    self.language in DUCKLING_TO_SYS_ENTITY_MAPPINGS
                    and entity in DUCKLING_TO_SYS_ENTITY_MAPPINGS[self.language]
                ):
                    filtered_entities.append(entity)
            else:
                filtered_entities.append(entity)
        return filtered_entities

    def parse(self, sentence, entity_types=None, **kwargs):
        """Extracts entities from a sentence. Detected entities should are
        represented as dictionaries with the following keys: "body", "start"
        (start index), "end" (end index), "value", "dim" (entity type).

        Args:
            sentence (str): Sentence to detect entities.
            entity_types (list): List of entity types to annotate. If None, all
                possible entity types will be annotated.

        Returns:
            query_entities (list): List of QueryEntity objects.
        """
        doc = self.nlp(sentence)
        spacy_entities = [
            {
                "body": ent.text,
                "start": ent.start_char,
                "end": ent.end_char,
                "value": {"value": ent.text},
                "dim": ent.label_.lower(),
            }
            for ent in doc.ents
        ]

        entity_resolution_func_map = {
            "time": self._resolve_time_date,
            "date": self._resolve_time_date,
            "datetime": self._resolve_time_date,
            "cardinal": self._resolve_cardinal,
            "money": self._resolve_money,
            "ordinal": self._resolve_ordinal,
            "quantity": self._resolve_quantity,
            "percent": self._resolve_percent,
            "person": self._resolve_person,
        }

        entities = []
        for entity in spacy_entities:
            if entity["dim"] in ["per", "persName"]:
                entity["dim"] = "person"
            elif entity["dim"] == "misc":
                continue
            if entity["dim"] in entity_resolution_func_map:
                params = {"entity": entity}
                if entity["dim"] in ["time", "date", "datetime"]:
                    params["entity_types"] = entity_types
                elif entity["dim"] in ["money"]:
                    params["sentence"] = sentence
                entity = entity_resolution_func_map[entity["dim"]](**params)
            else:
                entity["dim"] = SYSTEM_ENTITY_PREFIX + entity["dim"].replace("_", "-")

            if entity:
                entities.append(entity)

        if entity_types:
            entities = [e for e in entities if e["dim"] in entity_types]

        processed_query = load_query(
            sentence,
            query_factory=self._resource_loader.query_factory,
            domain=kwargs.get("domain"),
            intent=kwargs.get("intent"),
        )
        return [
            Annotator._item_to_query_entity(entity, processed_query)
            for entity in entities
        ]

    def _resolve_time_date(self, entity, entity_types=None):
        """Resolves a time related entity. First, an exact match is searched for. If
        not found, the largest substring match is searched for. If the span of the entity
        does not share the exact span match with duckling entities then it is likely that
        spacy has recognized an additional word in the span. For example, "nearly 15 minutes"
        doesn't have an exact match but the largest substring match correctly resolves for
        the substring "15 minutes". Order of priority for the time entities is sys_duration,
        sys_interval, and sys_time.

        Args:
            entity (dict): A dictionary representing an entity.
            entity_types (list): List of entity types to parse. If None, all possible
                entity types will be parsed.

        Returns:
            entity (dict): A resolved entity dict or None if the entity isn't resolved.
        """
        candidates = self.duckling.get_candidates_for_text(
            entity["body"], language=self.language, locale=self.locale
        )
        if len(candidates) == 0:
            return
        time_entities = ["sys_duration", "sys_interval", "sys_time"]
        if entity_types:
            time_entities = [e for e in time_entities if e in entity_types]
        if SpacyAnnotator._resolve_time_exact_match(entity, candidates, time_entities):
            return entity
        elif SpacyAnnotator._resolve_largest_substring(
            entity, candidates, entity_types=time_entities, is_time_related=True
        ):
            return entity

    @staticmethod
    def _get_time_entity_type(candidate):
        """Determine the "sys" type given a time-related Duckling candidate dictionary.

        Args:
            candidate (dict): A Duckling candidate.

        Returns:
            entity_type (str): Entity type. ("sys_duration", "sys_interval" or "sys_time")
        """
        if candidate["dim"] == "duration":
            return "sys_duration"
        if candidate["dim"] == "time":
            if candidate["value"]["type"] == "interval":
                return "sys_interval"
            else:
                return "sys_time"

    @staticmethod
    def _resolve_time_exact_match(entity, candidates, time_entities):
        """Resolve a time-related entity given Duckling candidates on the first
        exact match.

        Args:
            entity (dict): A dictionary representing an entity.
            candidates (list): List of dictionary candidates returned by Duckling.parse().
            time_entities (list): List of allowed time-related entity types.

        Returns:
            entity (dict): A resolved entity dict or None if the entity isn't resolved.
        """
        for candidate in candidates:
            candidate_entity = SpacyAnnotator._get_time_entity_type(candidate)
            if (
                candidate_entity in time_entities
                and candidate["body"] == entity["body"]
            ):
                entity["dim"] = candidate_entity
                entity["value"] = candidate["value"]
                return entity

    @staticmethod
    def _resolve_largest_substring(entity, candidates, entity_types, is_time_related):
        """Resolve an entity by the largest substring match given Duckling candidates.

        Args:
            entity (dict): A dictionary representing an entity.
            candidates (list): List of dictionary candidates returned by Duckling.parse().
            entity_types (list): List of entity types to check.
            is_time_related (bool): Whether the entity is related to time.

        Returns:
            entity (dict): A resolved entity dict or None if the entity isn't resolved.
        """
        largest_candidate = None
        resolved_entity_type = None
        for entity_type in entity_types:
            for candidate in candidates:
                if is_time_related:
                    candidate_entity = SpacyAnnotator._get_time_entity_type(candidate)
                else:
                    candidate_entity = candidate["entity_type"]

                if (
                    candidate_entity == entity_type
                    and candidate["body"] in entity["body"]
                    and (
                        largest_candidate is None
                        or len(candidate["body"]) > len(largest_candidate["body"])
                    )
                ):
                    largest_candidate = candidate
                    resolved_entity_type = entity_type

        if largest_candidate:
            entity["body"] = largest_candidate["body"]
            offset = entity["start"]
            entity["start"] = offset + largest_candidate["start"]
            entity["end"] = offset + largest_candidate["end"]
            entity["value"] = largest_candidate["value"]
            entity["dim"] = resolved_entity_type
            return entity

    def _resolve_cardinal(self, entity):
        if self._resolve_exact_match(entity):
            return entity
        candidates = self.duckling.get_candidates_for_text(
            entity["body"], language=self.language, locale=self.locale
        )
        if self._resolve_largest_substring(
            entity, candidates, entity_types=["sys_number"], is_time_related=False
        ):
            return entity

    def _resolve_money(self, entity, sentence):
        for symbol in CURRENCY_SYMBOLS:
            if symbol in sentence:
                start = entity["start"]
                if (start == 1 and sentence[0] == symbol) or (
                    start >= 2 and sentence[start - 2 : start] == " " + symbol
                ):
                    entity["start"] -= 1
                    entity["body"] = sentence[entity["start"] : entity["end"]]

        return self._resolve_exact_match(entity)

    def _resolve_ordinal(self, entity):
        return self._resolve_exact_match(entity)

    def _resolve_exact_match(self, entity):
        """Resolves an entity by exact match and corresponding type.

        Args:
            entity (dict): A dictionary representing an entity.

        Returns:
            entity (dict): A resolved entity dict or None if the entity isn't resolved.
        """
        entity["dim"] = ANNOTATOR_TO_SYS_ENTITY_MAPPINGS[entity["dim"]]

        candidates = self.duckling.get_candidates_for_text(
            entity["body"], language=self.language, locale=self.locale
        )

        if len(candidates) == 0:
            return
        for candidate in candidates:
            if (
                candidate["entity_type"] == entity["dim"]
                and entity["body"] == candidate["body"]
            ):
                entity["value"] = candidate["value"]
                return entity

    def _resolve_quantity(self, entity):
        """Resolves a quantity related entity. First looks for an exact match, then
        for the largest substring match. Order of priority is "sys_distance" then "sys_quantity".
        Unresolved entities are labelled as "sys_other-quantity"

        Args:
            entity (dict): A dictionary representing an entity.

        Returns:
            entity (dict): A resolved entity dict or None if the entity isn't resolved.
        """
        candidates = self.duckling.get_candidates_for_text(entity["body"])
        if len(candidates) == 0:
            entity["dim"] = "sys_other-quantity"
            return entity

        entity_types = ["distance", "quantity"]
        for entity_type in entity_types:
            for candidate in candidates:
                if (
                    candidate["dim"] == entity_type
                    and candidate["body"] == entity["body"]
                ):
                    entity["value"] = candidate["value"]
                    entity["dim"] = ANNOTATOR_TO_SYS_ENTITY_MAPPINGS[entity_type]
                    return entity

        if SpacyAnnotator._resolve_largest_substring(
            entity, candidates, entity_types=entity_types, is_time_related=False
        ):
            return entity
        else:
            entity["dim"] = "sys_other-quantity"
            return entity

    def _resolve_percent(self, entity):
        """Resolves an entity related to percentage. Uses a heuristic of finding
        the largest candidate value and dividing by 100. If the candidate value is
        a float, the float value divided by 100 is immediately returned.

        Args:
            entity (dict): A dictionary representing an entity.

        Returns:
            entity (dict): A resolved entity dict or None if the entity isn't resolved.
        """
        entity["dim"] = ANNOTATOR_TO_SYS_ENTITY_MAPPINGS[entity["dim"]]

        candidates = self.duckling.get_candidates_for_text(
            entity["body"], language=self.language, locale=self.locale
        )

        if len(candidates) == 0:
            return
        possible_values = []
        for candidate in candidates:
            if candidate["entity_type"] == "sys_number":
                value = candidate["value"]["value"]
                if isinstance(value, float):
                    entity["value"]["value"] = value / 100
                    return entity
                else:
                    possible_values.append(value)
        entity["value"]["value"] = max(possible_values) / 100
        return entity

    def _resolve_person(self, entity):
        """Resolves a person entity by unlabelling a possessive "'s" from the
        name if it exists.

        Args:
            entity (dict): A dictionary representing an entity.

        Returns:
            entity (dict): A resolved entity dict.
        """
        entity["dim"] = ANNOTATOR_TO_SYS_ENTITY_MAPPINGS[entity["dim"]]

        if self._is_plural_entity(entity):
            entity["value"] = {"value": entity["body"][:-2]}
            entity["body"] = entity["body"][:-2]
            entity["end"] -= 2
        return entity

    def _is_plural_entity(self, entity):
        """Check if an entity is plural.

        Args:
            entity (dict): A dictionary representing an entity.

        Returns:
            is_plural (bool): Whether the entity is plural.
        """
        return (
            self.language == ENGLISH_LANGUAGE_CODE
            and len(entity["body"]) >= 2
            and entity["body"][-2:] == "'s"
        )


class BootstrapAnnotator(Annotator):
    """Bootstrap Annotator class used to generate annotations based on existing annotations."""

    def __init__(self, *args, **kwargs):
        """Initializes a BootstrapAnnotator.

        Args:
            app_path (str): The location of the MindMeld app.
            annotation_rules (list): List of Annotation rules.
            confidence_threshold (float): The minimum confidence value to accept a detected entity.
            language (str, optional): Language as specified using a 639-1/2 code.
            locale (str, optional): The locale representing the ISO 639-1 language code and \
                ISO3166 alpha 2 country code separated by an underscore character.
            overwrite (bool): Whether to overwrite existing annotations with conflicting spans.
            unannotate_supported_entities_only (bool): Only allow removal of supported entities.
            unannotation_rules (list): List of Annotation rules.
        """
        super().__init__(*args, **kwargs)
        self.confidence_threshold = kwargs.get("confidence_threshold", 0)
        if self.confidence_threshold < 0 or self.confidence_threshold > 1:
            raise ValueError(
                "{!r} is not a valid confidence threshold. Select a value between 0 and 1.".format(
                    self.confidence_threshold
                )
            )
        logger.info("BootstrapAnnotator is loading %s.", self.app_path)
        self.nlp = NaturalLanguageProcessor(self.app_path)
        self.nlp.build()

    def parse(self, sentence, entity_types, domain: str, intent: str, **kwargs):
        """
        Args:
            sentence (str): Sentence to detect entities.
            entity_types (list): List of entity types to parse. If None, all
                    possible entity types will be parsed.
            domain (str): Allowed domain.
            intent (str): Allowed intent.

        Returns:
            query_entities (list): List of QueryEntity objects.
        """
        response = self.nlp.process(
            sentence, allowed_nlp_classes={domain: {intent: {}}}, verbose=True
        )
        entities = []
        for i, entity in enumerate(response["entities"]):
            if not entity_types or entity["type"] in entity_types:
                entity_confidence = response["confidences"]["entities"][i][
                    entity["type"]
                ]
                if entity_confidence >= self.confidence_threshold:
                    entities.append(
                        {
                            "body": entity.get("text"),
                            "start": entity.get("span", {}).get("start"),
                            "end": entity.get("span", {}).get("end") + 1,
                            "dim": entity.get("type"),
                            "value": entity.get("value"),
                            "role": entity.get("role"),
                        }
                    )
        processed_query = load_query(
            sentence,
            query_factory=self._resource_loader.query_factory,
            domain=kwargs.get("domain"),
            intent=kwargs.get("intent"),
        )
        return [
            Annotator._item_to_query_entity(entity, processed_query)
            for entity in entities
        ]

    def text_queries_to_processed_queries(self, text_queries: List[str]):
        """Converts text queries into processed queries.

        Args:
            text_queries (List[str]): List of raw text queries.
        Returns:
            processed_queries (List[ProcessedQuery]): List of processed queries.
        """
        return [
            self.nlp.process_query(query=self.nlp.create_query(q)) for q in text_queries
        ]

    @property
    def supported_entity_types(self):  # pylint: disable=W0236
        """
        Returns:
            supported_entity_types (list): List of supported entity types.
        """
        return get_entity_types(self.app_path)

    def valid_entity_check(self, entity):
        """Determine if an entity type is valid.

        Args:
            entity (str): Name of entity to annotate.

        Returns:
            bool: Whether entity is valid.
        """
        entity = entity.lower().strip()
        return Entity.is_system_entity(entity) or entity in self.supported_entity_types


class NoTranslationDucklingAnnotator(Annotator):
    """The NoTranslationDucklingAnnotator detects entities by filtering non-English candidates
    from Duckling to a set containing the largest non-overlapping spans.

    Unlike the TranslationDucklingAnnotator, this annotator does not use a translation service.
    Unlike the MultiLingualAnnotator, this annotator does not use non-English Spacy NER models.
    """

    def __init__(self, *args, **kwargs):
        """Initializes a NoTranslationDucklingAnnotator.

        Args:
            app_path (str): The location of the MindMeld app.
            annotation_rules (list): List of Annotation rules.
            language (str, optional): Language as specified using a 639-1/2 code.
            locale (str, optional): The locale representing the ISO 639-1 language code and \
                ISO3166 alpha 2 country code separated by an underscore character.
            overwrite (bool): Whether to overwrite existing annotations with conflicting spans.
            unannotate_supported_entities_only (bool): Only allow removal of supported entities.
            unannotation_rules (list): List of Annotation rules.
        """
        super().__init__(*args, **kwargs)

    def parse(self, sentence, entity_types=None, **kwargs):
        """
        Args:
            sentence (str): Sentence to detect entities.
            entity_types (list): List of entity types to parse. If None, all
                    possible entity types will be parsed.
        Returns:
            query_entities (list): List of QueryEntity objects.
        """
        duckling_candidates = self.duckling.get_candidates_for_text(
            sentence,
            entity_types=entity_types,
            language=self.language,
            locale=self.locale,
        )
        filtered_candidates = (
            NoTranslationDucklingAnnotator._filter_out_bad_duckling_candidates(
                duckling_candidates
            )
        )
<<<<<<< HEAD
        spans = [
            Span(candidate["start"], candidate["end"] - 1)
            for candidate in filtered_candidates
        ]
        final_spans = (
            NoTranslationDucklingAnnotator._get_largest_non_overlapping_candidates(
                spans
            )
        )
        final_candidates = []
        for span in final_spans:
            for candidate in filtered_candidates:
                if span == Span(candidate["start"], candidate["end"] - 1):
                    final_candidates.append(candidate)
                    break
=======
        final_candidates = NestedEntity.get_largest_non_overlapping_entities(
            filtered_candidates, lambda x: Span(x["start"], x["end"] - 1))
>>>>>>> 4afee0b7
        if entity_types:
            final_candidates = [
                e for e in final_candidates if e["entity_type"] in entity_types
            ]
        query = self._resource_loader.query_factory.create_query(sentence)
        return [
            duckling_item_to_query_entity(query, candidate)
            for candidate in final_candidates
        ]

    @property
    def supported_entity_types(self):  # pylint: disable=W0236
        """
        Returns:
            supported_entity_types (list): List of supported entity types.
        """
        return DUCKLING_TO_SYS_ENTITY_MAPPINGS[self.language]

    @staticmethod
    def _filter_out_bad_duckling_candidates(candidates):
        """Pipeline function to filter initial list of duckling candidates using heuristics.

        Args:
            candidates (list): List of duckling candidates
        Returns:
            filtered_candidates (list): List of filtered duckling candidates.
        """
        filtered_candidates = (
            NoTranslationDucklingAnnotator._remove_unresolved_sys_amount_of_money(
                candidates
            )
        )
        return filtered_candidates

    @staticmethod
    def _remove_unresolved_sys_amount_of_money(candidates):
        """Do not label candidate entities that are sys_amount-of-money but
        do not have an "unknown" unit type.
        """
        return [
            candidate
            for candidate in candidates
            if not (
                candidate["dim"] == "amount-of-money"
                and candidate["value"].get("unit") == "unknown"
            )
        ]


class TranslationDucklingAnnotator(Annotator):
    """The TranslationDucklingAnnotator detects entities in non-English sentences using
    a translation service and Duckling by following these steps:
        1. The non-English sentence is translated to English.
        2. Spacy detects entities in the translated English sentence.
        3. Duckling detects non-English entities in the non-English sentence.
        4. A heuristic in parse() is used to match and filer the non-English entities
        against the English entities.
        5. The final set of filtered non-English entities are returned.
    Unlike the NoTranslationDucklingAnnotator, this annotator uses a translation service.
    Unlike the MultiLingualAnnotator, this annotator does not use non-English Spacy NER models.
    """

    def __init__(self, *args, **kwargs):
        """Initializes a TranslationDucklingAnnotator.

        Args:
            app_path (str): The location of the MindMeld app.
            annotation_rules (list): List of Annotation rules.
            en_annotator (SpacyAnnotator): A Spacy Annotator with language set to English ("en").
            translator (str): A translator to use such as 'GoogleTranslator' or 'NoOpTranslator'.
            language (str, optional): Language as specified using a 639-1/2 code.
            locale (str, optional): The locale representing the ISO 639-1 language code and \
                ISO3166 alpha 2 country code separated by an underscore character.
            overwrite (bool): Whether to overwrite existing annotations with conflicting spans.
            unannotate_supported_entities_only (bool): Only allow removal of supported entities.
            unannotation_rules (list): List of Annotation rules.
        """
        super().__init__(*args, **kwargs)
        assert (
            self.language != ENGLISH_LANGUAGE_CODE
        ), "The 'language' for a TranslationDucklingAnnotator cannot be set to English."
        translator = kwargs.get("translator")
        if not translator:
            raise AssertionError("'translator' cannot be None.")
        elif translator == NoOpTranslator.__name__:
            raise AssertionError(
                "The 'translator' for a TranslationDucklingAnnotator cannot "
                f"be set to {NoOpTranslator.__name__}."
            )
        self.translator = TranslatorFactory().get_translator(translator)
        self.en_annotator = kwargs.get("en_annotator") or SpacyAnnotator(
            app_path=self.app_path,
            language=ENGLISH_LANGUAGE_CODE,
            locale=ENGLISH_US_LOCALE,
        )

    def parse(self, sentence, entity_types=None, **kwargs):
        """Implements a heuristic to match English entities detected by Spacy on the
        translated non-English sentence against the non-English entities detected by
        Duckling on the non-English sentence.

        Args:
            sentence (str): Sentence to detect entities.
            entity_types (list): List of entity types to parse. If None, all
                    possible entity types will be parsed.
        Returns:
            query_entities (list): List of QueryEntity objects.
        """
        candidates = self.en_annotator.duckling.get_candidates_for_text(
            sentence,
            entity_types=entity_types,
            language=self.language,
            locale=self.locale,
        )
        en_sentence = self.translator.translate(  # pylint: disable=E1128
            sentence, target_language=ENGLISH_LANGUAGE_CODE
        )
        en_entities = self.en_annotator.parse(en_sentence, entity_types=entity_types)
        final_candidates = []
        for entity in en_entities:
            value_matched_candidates = []
            for candidate in candidates:
                # Skip the candidate if the type does not match
                if entity.entity.type != candidate["entity_type"]:
                    continue
                # Store the candidate if there is a value match
                if entity.entity.value == candidate["value"]:
                    value_matched_candidates.append(candidate)
                # Skip the the translation-match check if value-match candidates exist
                if value_matched_candidates:
                    continue
                # Check if the translated entity text matches candidate entity text
                if (
                    self.translator.translate(
                        entity.entity.text, target_language=self.language
                    )
                    == candidate["body"]
                ):
                    final_candidates.append(candidate)
                    break
            # Select the largest of the candidates with a value match
            if value_matched_candidates:
                final_candidates.append(
                    max(value_matched_candidates, key=lambda x: len(x["body"]))
                )
        if entity_types:
            final_candidates = [
                e for e in final_candidates if e["entity_type"] in entity_types
            ]
        query = self._resource_loader.query_factory.create_query(sentence)
        return [
            duckling_item_to_query_entity(query, candidate)
            for candidate in final_candidates
        ]

    @property
    def supported_entity_types(self):  # pylint: disable=W0236
        """
        Returns:
            supported_entity_types (list): List of supported entity types.
        """
        supported_entity_types = set(
            self.en_annotator.supported_entity_types
        ).intersection(DUCKLING_TO_SYS_ENTITY_MAPPINGS[self.language])
        return list(supported_entity_types)


class MultiLingualAnnotator(Annotator):
    """The MultiLingualAnnotator detects entities in English and non-English sentences.

    1. If the 'language' is English, this annotator solely uses the Spacy's English NER model to
        detect entities.
    2. If the 'language' is not English, this annotator will detect entities using both Spacy
        non-English NER models and a Duckling-based Annotator.
        A. The TranslationDucklingAnnotator will be used if a 'translator' service is available
        (E.g. "GoogleTranslator"). Non-English duckling candidates are matched to English
        entities detected by Spacy's English NER model.
        B. The NoTranslationDucklingAnnotator will be used if a 'translator' service is not
        available. The set of Non-English duckling candidates with the largest non-overlapping
        spans is selected.
    """

    def __init__(self, *args, **kwargs):
        """Initializes a TranslationDucklingAnnotator.

        Args:
            app_path (str): The location of the MindMeld app.
            annotation_rules (list): List of Annotation rules.
            en_annotator (SpacyAnnotator): A Spacy Annotator with language set to English ("en").
            translator (str): A translator to use such as 'GoogleTranslator' or 'NoOpTranslator'.
            language (str, optional): Language as specified using a 639-1/2 code.
            locale (str, optional): The locale representing the ISO 639-1 language code and \
                ISO3166 alpha 2 country code separated by an underscore character.
            overwrite (bool): Whether to overwrite existing annotations with conflicting spans.
            unannotate_supported_entities_only (bool): Only allow removal of supported entities.
            unannotation_rules (list): List of Annotation rules.
        """
        super().__init__(*args, **kwargs)
        self.translator = kwargs.get("translator", NoOpTranslator.__name__)
        self.en_annotator = SpacyAnnotator(
            app_path=self.app_path,
            language=ENGLISH_LANGUAGE_CODE,
            locale=ENGLISH_US_LOCALE,
        )
        if self.language != ENGLISH_LANGUAGE_CODE:
            self.duckling_annotator = self._get_duckling_annotator()
            self.non_en_annotator = SpacyAnnotator(
                app_path=self.app_path,
                language=self.language,
                locale=self.locale,
            )

    def _get_duckling_annotator(self):
        if self.translator != NoOpTranslator.__name__:
            return TranslationDucklingAnnotator(
                app_path=self.app_path,
                language=self.language,
                locale=self.locale,
                en_annotator=self.en_annotator,
                translator=self.translator,
            )
        return NoTranslationDucklingAnnotator(
            app_path=self.app_path,
            language=self.language,
            locale=self.locale,
        )

    def parse(self, sentence, entity_types=None, **kwargs):
        """
        Args:
            sentence (str): Sentence to detect entities.
            entity_types (list): List of entity types to parse. If None, all
                possible entity types will be parsed.
        Returns:
            query_entities (list): List of QueryEntity objects.
        """
        if self.language == ENGLISH_LANGUAGE_CODE:
            return self.en_annotator.parse(sentence, entity_types=entity_types)
        non_en_spacy_entities = self.non_en_annotator.parse(
            sentence, entity_types=entity_types
        )
        duckling_entities = self.duckling_annotator.parse(
            sentence, entity_types=entity_types
        )
        merged_entities = Annotator._resolve_conflicts(
            non_en_spacy_entities, duckling_entities
        )
        return merged_entities

    @property
    def supported_entity_types(self):  # pylint: disable=W0236
        """
        Returns:
            supported_entity_types (list): List of supported entity types.
        """
        if self.language == ENGLISH_LANGUAGE_CODE:
            return self.en_annotator.supported_entity_types
        supported_entities = set(self.non_en_annotator.supported_entity_types)
        if self.language in DUCKLING_TO_SYS_ENTITY_MAPPINGS:
            supported_entities.update(self.duckling_annotator.supported_entity_types)
        return supported_entities


def register_all_annotators():
    register_annotator("SpacyAnnotator", SpacyAnnotator)
    register_annotator("BootstrapAnnotator", BootstrapAnnotator)
    register_annotator("MultiLingualAnnotator", MultiLingualAnnotator)<|MERGE_RESOLUTION|>--- conflicted
+++ resolved
@@ -970,26 +970,8 @@
                 duckling_candidates
             )
         )
-<<<<<<< HEAD
-        spans = [
-            Span(candidate["start"], candidate["end"] - 1)
-            for candidate in filtered_candidates
-        ]
-        final_spans = (
-            NoTranslationDucklingAnnotator._get_largest_non_overlapping_candidates(
-                spans
-            )
-        )
-        final_candidates = []
-        for span in final_spans:
-            for candidate in filtered_candidates:
-                if span == Span(candidate["start"], candidate["end"] - 1):
-                    final_candidates.append(candidate)
-                    break
-=======
         final_candidates = NestedEntity.get_largest_non_overlapping_entities(
             filtered_candidates, lambda x: Span(x["start"], x["end"] - 1))
->>>>>>> 4afee0b7
         if entity_types:
             final_candidates = [
                 e for e in final_candidates if e["entity_type"] in entity_types
