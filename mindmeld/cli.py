#! /usr/bin/env python
# -*- coding: utf-8 -*-
#
# Copyright (c) 2015 Cisco Systems, Inc. and others.  All rights reserved.
# Licensed under the Apache License, Version 2.0 (the "License");
# you may not use this file except in compliance with the License.
# You may obtain a copy of the License at
#     http://www.apache.org/licenses/LICENSE-2.0
# Unless required by applicable law or agreed to in writing, software
# distributed under the License is distributed on an "AS IS" BASIS,
# WITHOUT WARRANTIES OR CONDITIONS OF ANY KIND, either express or implied.
# See the License for the specific language governing permissions and
# limitations under the License.

import asyncio
import datetime
import hashlib
import json
import logging
import math
import os
import shutil
import signal
import stat
import subprocess
import sys
import time
import warnings

from shutil import which
import click
import click_log
import distro
import requests
from tqdm import tqdm

from . import markup, path
from ._util import blueprint
from ._version import current as __version__
from .components import Conversation, QuestionAnswerer
from .constants import BINARIES_URL, DUCKLING_VERSION
from .converter import DialogflowConverter, RasaConverter
from .exceptions import KnowledgeBaseConnectionError, KnowledgeBaseError, MindMeldError
from .path import (
    MODEL_CACHE_PATH,
    QUERY_CACHE_PATH,
    QUERY_CACHE_TMP_PATH,
    get_generated_data_folder,
    get_dvc_local_remote_path,
)
<<<<<<< HEAD
from .components._config import get_auto_annotator_config
from .models.helpers import create_annotator
from . import auto_annotator  # noqa: F401 pylint: disable=W0611
=======
>>>>>>> 78fd8174

logger = logging.getLogger(__name__)

click.disable_unicode_literals_warning = True

CONTEXT_SETTINGS = {"help_option_names": ["-h", "--help"], "auto_envvar_prefix": "MM"}

# deprecation warning for python 3.5
if sys.version_info < (3, 6):
    deprecation_msg = (
        "DEPRECATION: Python 3.5 reached end of life on 13 Sept 2020. MindMeld will deprecate"
        " official support for Python 3.5 in the next release. Please consider migrating"
        " your application to Python 3.6 and above."
    )
    logger.warning(deprecation_msg)

DVC_INIT_ERROR_MESSAGE = "you are not inside of a DVC repository"
DVC_ADD_DOES_NOT_EXIST_MESSAGE = "does not exist"

DVC_INIT_HELP = "Run 'dvc init' to instantiate this project as a DVC repository"
DVC_ADD_DOES_NOT_EXIST_HELP = "The folder {dvc_add_path} does not exist"

DVC_COMMAND_HELP_MESSAGE = (
    "Options:"
    "\n\t--init\t\tInstantiate DVC within a repository"
    "\n\t--save\t\tSave built models using dvc"
    "\n\t--checkout HASH\tCheckout repo and models corresponding to git hash"
    "\n\t--destroy\tRemove all files associated with DVC from a directory"
    "\n\t--help\t\tShow this message and exit\n"
)


def _version_msg():
    """Returns the MindMeld version, location and Python powering it."""
    python_version = sys.version[:3]
    location = os.path.dirname(os.path.dirname(os.path.abspath(__file__)))
    message = "MindMeld %(version)s from {} (Python {})"
    return message.format(location, python_version)


#
# App only Commands
#


@click.group()
def _app_cli(ctx):
    """Command line interface for MindMeld apps."""

    # configure logger settings for dependent libraries
    urllib3_logger = logging.getLogger("urllib3")
    urllib3_logger.setLevel(logging.ERROR)
    es_logger = logging.getLogger("elasticsearch")
    es_logger.setLevel(logging.ERROR)

    if ctx.obj is None:
        ctx.obj = {}


def _dvc_add_helper(filepath):
    """
    Returns True if successful, False otherwise along with helper message

    Args:
        filepath (str): path to file/folder to add to DVC

    Returns:
        (tuple) True if no errors, False + error string otherwise
    """
    p = subprocess.Popen(
        ["dvc", "add", filepath], stdout=subprocess.PIPE, stderr=subprocess.PIPE
    )
    # Get DVC error message from standard error
    _, error = p.communicate()
    error_string = error.decode("utf-8")

    if DVC_INIT_ERROR_MESSAGE in error_string:
        return False, DVC_INIT_HELP
    elif DVC_ADD_DOES_NOT_EXIST_MESSAGE in error_string:
        return False, DVC_ADD_DOES_NOT_EXIST_HELP.format(dvc_add_path=filepath)
    elif p.returncode != 0:
        return False, error_string
    else:
        return True, None


def _bash_helper(command_list):
    """
    Helper for running bash using subprocess and error handling

    Args:
        command_list (list): Bash command formatted as a list, no spaces in each element

    Returns:
        (tuple) True if no errors, False + error string otherwise
    """
    p = subprocess.Popen(command_list, stdout=subprocess.PIPE, stderr=subprocess.PIPE)
    _, error = p.communicate()
    error_string = error.decode("utf-8")

    if p.returncode != 0:
        return False, error_string

    return True, None


@_app_cli.command("dvc", context_settings=CONTEXT_SETTINGS)
@click.pass_context
@click.option(
    "--init", is_flag=True, required=False, help="Instantiate DVC within a repository"
)
@click.option(
    "--save", is_flag=True, required=False, help="Save built models using dvc"
)
@click.option("--checkout", required=False, help="Instantiate DVC within a repository")
@click.option(
    "--help",
    "help_",
    is_flag=True,
    required=False,
    help="Print message showing available options",
)
@click.option(
    "--destroy",
    is_flag=True,
    required=False,
    help="Remove all files associated with dvc from directory",
)
def dvc(ctx, init, save, checkout, help_, destroy):
    app = ctx.obj.get("app")
    app_path = app.app_path

    # Ensure that DVC is installed
    if not which("dvc"):
        logger.error(
            "DVC is not installed. You can install DVC by running 'pip install dvc'."
        )
        return

    if init:
        success, error_string = _bash_helper(["dvc", "init", "--subdir"])
        if not success:
            logger.error("Error during initialization: %s", error_string)
            return

        # Set up a local remote
        local_remote_path = get_dvc_local_remote_path(app_path)

        success, error_string = _bash_helper(
            ["dvc", "remote", "add", "-d", "myremote", local_remote_path]
        )
        if not success:
            logger.error("Error during local remote set up: %s", error_string)
            return

        # Add DVC config file to staging
        success, error_string = _bash_helper(["git", "add", ".dvc/config"])
        if not success:
            logger.error("Error while adding dvc config file: %s", error_string)
            return

        logger.info(
            "Instantiated DVC repo and set up local remote in %s", local_remote_path
        )
        logger.info(
            "The newly generated dvc config file (.dvc/config) has been added to git staging"
        )
    elif save:
        generated_model_folder = get_generated_data_folder(app_path)

        success, error_string = _dvc_add_helper(generated_model_folder)
        if not success:
            logger.error("Error during saving: %s", error_string)
            return

        success, error_string = _bash_helper(["dvc", "push"])
        if not success:
            logger.error("Error during dvc push: %s", error_string)
            return

        success, error_string = _bash_helper(
            ["git", "add", "{}/.generated.dvc".format(app_path)]
        )
        if not success:
            logger.error("Error adding model dvc file: %s", error_string)
            return

        logger.info("Successfully added .generated model folder to dvc")
        logger.info(
            "The newly generated .dvc file (%s/.generated.dvc) has been added to git staging",
            app_path,
        )
    elif checkout:
        success, error_string = _bash_helper(["git", "checkout", checkout])
        if not success:
            logger.error("Error during git checkout: %s", error_string)
            return

        success, error_string = _bash_helper(["dvc", "pull"])
        if not success:
            logger.error("Error during dvc checkout: %s", error_string)
            return

        logger.info(
            "Successfully checked out models corresponding to hash %s", checkout
        )
    elif destroy:
        logger.info(
            "This command must be run in the directory containing the .dvc/ folder. "
            "It will remove all files associated with dvc from the directory."
        )
        input("Press any key to continue:")

        # dvc destroy with -f flag always throws a benign error message so we don't handle
        _bash_helper(["dvc", "destroy", "-f"])
    elif help_:
        logger.info(DVC_COMMAND_HELP_MESSAGE)
    else:
        logger.error("No option provided, see options below.")
        logger.info(DVC_COMMAND_HELP_MESSAGE)


@_app_cli.command("run", context_settings=CONTEXT_SETTINGS)
@click.pass_context
@click.option("-P", "--port", type=int, default=7150)
@click.option(
    "--no-debug", is_flag=True, help="starts the service with debug mode turned off"
)
@click.option(
    "-r",
    "--reloader",
    is_flag=True,
    help="starts the service with the reloader enabled",
)
def run_server(ctx, port, no_debug, reloader):
    """Starts the MindMeld service."""
    app = ctx.obj.get("app")
    if app is None:
        raise ValueError(
            "No app was given. Run 'python app.py run' from your app folder."
        )

    # make sure num parser is running
    ctx.invoke(num_parser, start=True)

    app.run(
        port=port,
        debug=not no_debug,
        host="0.0.0.0",
        threaded=True,
        use_reloader=reloader,
    )


@_app_cli.command("converse", context_settings=CONTEXT_SETTINGS)
@click.pass_context
@click.option("--context", help="JSON object to be used as the context")
@click.option(
    "-v",
    "--verbose",
    is_flag=True,
    help="Print the full metrics instead of just accuracy.",
)
def converse(ctx, context, verbose):
    """
    Starts a conversation with the app.
    When the verbose flag is set to true, the confidences are included
    in the request objects passed to the intents
    """

    try:
        app = ctx.obj.get("app")
        if isinstance(context, str):
            context = json.loads(context)
        if app is None:
            raise ValueError(
                "No app was given. Run 'python app.py converse' from your app"
                " folder."
            )

        # make sure num parser is running
        ctx.invoke(num_parser, start=True)

        if app.async_mode:
            loop = asyncio.get_event_loop()
            loop.run_until_complete(_converse_async(app, context))
            return

        convo = Conversation(app=app, context=context, verbose=verbose)

        while True:
            message = click.prompt("You")
            responses = convo.say(message)

            for index, response in enumerate(responses):
                prefix = "App: " if index == 0 else "...  "
                click.secho(prefix + response, fg="blue", bg="white")
    except MindMeldError as ex:
        logger.error(ex.message)
        ctx.exit(1)


async def _converse_async(app, context):
    convo = Conversation(app=app, context=context)
    while True:
        message = click.prompt("You")
        responses = await convo.say(message)

        for index, response in enumerate(responses):
            prefix = "App: " if index == 0 else "...  "
            click.secho(prefix + response, fg="blue", bg="white")


@_app_cli.command("build", context_settings=CONTEXT_SETTINGS)
@click.pass_context
@click.option(
    "-i",
    "--incremental",
    is_flag=True,
    default=False,
    help="only build models with changed training data or configuration",
)
def build(ctx, incremental):
    """Builds the app with default config."""
    try:
        app = ctx.obj.get("app")
        if app is None:
            raise ValueError(
                "No app was given. Run 'python app.py build' from your app folder."
            )

        # make sure num parser is running
        ctx.invoke(num_parser, start=True)

        app.lazy_init()
        nlp = app.app_manager.nlp
        nlp.build(incremental=incremental)
        nlp.dump()
    except MindMeldError as ex:
        logger.error(ex.message)
        ctx.exit(1)
    except RuntimeError as ex:
        logger.error(ex)
        ctx.exit(1)


@_app_cli.command("evaluate", context_settings=CONTEXT_SETTINGS)
@click.pass_context
@click.option(
    "-v",
    "--verbose",
    is_flag=True,
    help="Print the full metrics instead of just accuracy.",
)
def evaluate(ctx, verbose):
    """Evaluates the app with default config."""
    try:
        app = ctx.obj.get("app")
        if app is None:
            raise ValueError(
                "No app was given. Run 'python app.py evaluate' from your app folder."
            )

        # make sure num parser is running
        ctx.invoke(num_parser, start=True)

        app.lazy_init()
        nlp = app.app_manager.nlp
        try:
            nlp.load()
        except MindMeldError:
            logger.error(
                "You must build the app before running evaluate. "
                "Try 'python app.py build'."
            )
            ctx.exit(1)
        nlp.evaluate(verbose)
    except MindMeldError as ex:
        logger.error(ex.message)
        ctx.exit(1)
    except RuntimeError as ex:
        logger.error(ex)
        ctx.exit(1)


@_app_cli.command("predict", context_settings=CONTEXT_SETTINGS)
@click.pass_context
@click.option(
    "-o",
    "--output",
    required=False,
    help="Send output to file rather than standard out",
)
@click.option(
    "-c",
    "--confidence",
    is_flag=True,
    help="Show confidence scores for each prediction",
)
@click.option(
    "-D", "--no_domain", is_flag=True, help="Suppress predicted domain column"
)
@click.option(
    "-I", "--no_intent", is_flag=True, help="Suppress predicted intent column"
)
@click.option(
    "-E", "--no_entity", is_flag=True, help="Suppress predicted entity annotations"
)
@click.option(
    "-R", "--no_role", is_flag=True, help="Suppress predicted role annotations"
)
@click.option(
    "-G", "--no_group", is_flag=True, help="Suppress predicted group annotations"
)
@click.argument("input_file", envvar="INPUT", metavar="INPUT", required=True)
def predict(
    ctx,
    input_file,
    output,
    confidence,
    no_domain,
    no_intent,
    no_entity,
    no_role,
    no_group,
):
    """Runs predictions on a given query file"""
    app = ctx.obj.get("app")
    if app is None:
        raise ValueError(
            "No app was given. Run 'python app.py predict' from your app folder."
        )

    ctx.invoke(num_parser, start=True)

    app.lazy_init()
    nlp = app.app_manager.nlp
    try:
        nlp.load()
    except MindMeldError:
        logger.error(
            "You must build the app before running predict. "
            "Try 'python app.py build'."
        )
        ctx.exit(1)

    markup.bootstrap_query_file(
        input_file,
        output,
        nlp,
        confidence=confidence,
        no_domain=no_domain,
        no_intent=no_intent,
        no_entity=no_entity,
        no_role=no_role,
        no_group=no_group,
    )


@_app_cli.command("clean", context_settings=CONTEXT_SETTINGS)
@click.pass_context
@click.option(
    "-q", "--query-cache", is_flag=True, required=False, help="Clean only query cache"
)
@click.option(
    "-m", "--model-cache", is_flag=True, required=False, help="Clean only model cache"
)
@click.option(
    "-d",
    "--days",
    type=int,
    default=7,
    help="Clear model cache older than the specified days",
)
def clean(ctx, query_cache, model_cache, days):
    """Deletes all built data, undoing `build`."""
    app = ctx.obj.get("app")
    if app is None:
        raise ValueError(
            "No app was given. Run 'python app.py clean' from your app folder."
        )
    if query_cache:
        try:
            main_cache_location = QUERY_CACHE_PATH.format(app_path=app.app_path)
            tmp_cache_location = QUERY_CACHE_TMP_PATH.format(app_path=app.app_path)

            if os.path.exists(main_cache_location):
                os.remove(main_cache_location)

            if os.path.exists(tmp_cache_location):
                os.remove(tmp_cache_location)

            logger.info("Query cache deleted")
        except FileNotFoundError:
            logger.info("No query cache to delete")
        return

    if model_cache:
        model_cache_path = MODEL_CACHE_PATH.format(app_path=app.app_path)

        if not os.path.exists(model_cache_path):
            logger.warning("Model cache directory doesn't exist")
            return

        if days:
            for ts_folder in os.listdir(model_cache_path):
                full_path = os.path.join(model_cache_path, ts_folder)

                if not os.path.isdir(full_path):
                    logger.warning(
                        "Expected timestamped folder. Ignoring the file %s.", full_path
                    )
                    continue

                try:
                    current_ts = datetime.datetime.fromtimestamp(time.time())
                    folder_ts = datetime.datetime.strptime(
                        ts_folder, markup.TIME_FORMAT
                    )
                    diff_days = current_ts - folder_ts
                    if diff_days.days > days:
                        shutil.rmtree(full_path)
                        logger.info("Removed cached ts folder: %s", full_path)
                except ValueError:
                    logger.warning(
                        "Folder %s is not named as a proper timestamp. Ignoring it.",
                        full_path,
                    )
        else:
            try:
                shutil.rmtree(model_cache_path)
                logger.info("Model cache data deleted")
            except FileNotFoundError:
                logger.info("No model cache to delete")
        return

    gen_path = path.get_generated_data_folder(app.app_path)
    try:
        shutil.rmtree(gen_path)
        logger.info("Generated data deleted")
    except FileNotFoundError:
        logger.info("No generated data to delete")


#
# Shared commands
#


@click.group()
def shared_cli():
    """Commands for MindMeld module and apps"""
    pass


@shared_cli.command("load-kb", context_settings=CONTEXT_SETTINGS)
@click.pass_context
@click.option("-n", "--es-host", required=False, help="The ElasticSearch hostname.")
@click.argument("app_namespace", required=True)
@click.argument("index_name", required=True)
@click.argument("data_file", required=True)
@click.option(
    "--app-path",
    required=False,
    default=None,
    help="Needed to access app config to generating embeddings.",
)
def load_index(ctx, es_host, app_namespace, index_name, data_file, app_path):
    """Loads data into a question answerer index."""

    try:
        QuestionAnswerer.load_kb(
            app_namespace,
            index_name,
            data_file,
            es_host,
            app_path=app_path,
        )
    except (KnowledgeBaseConnectionError, KnowledgeBaseError) as ex:
        logger.error(ex.message)
        ctx.exit(1)


def _find_duckling_os_executable():
    """Returns the correct duckling path for this OS."""
    os_platform_name = "-".join(
        distro.linux_distribution(full_distribution_name=False)
    ).lower()
    for os_key in path.DUCKLING_OS_MAPPINGS:
        if os_key in os_platform_name:
            return path.DUCKLING_OS_MAPPINGS[os_key]


@shared_cli.command("num-parse", context_settings=CONTEXT_SETTINGS)
@click.option("--start/--stop", default=True, help="Start or stop numerical parser")
@click.option("-p", "--port", required=False, default="7151")
def num_parser(start, port):
    """Starts or stops the local numerical parser service."""
    if start:
        pid = _get_duckling_pid()

        if pid:
            # if duckling is already running, leave it be
            logger.info("Numerical parser running, PID %s", pid[0])
            return

        # We redirect all the output of starting the process to /dev/null and all errors
        # to stdout.
        exec_path = _find_duckling_os_executable()

        if not exec_path:
            logger.warning(
                "OS is incompatible with duckling executable. "
                "Use docker to install duckling."
            )
            return

        # Download the binary from the cloud if the binary does not already exist OR
        # the binary is out of date.
        if os.path.exists(exec_path):
            hash_digest = hashlib.md5(open(exec_path, "rb").read()).hexdigest()
            if hash_digest != path.DUCKLING_PATH_TO_MD5_MAPPINGS[exec_path]:
                os.remove(exec_path)

        if not os.path.exists(exec_path):
            url_components = [
                BINARIES_URL,
                "duckling",
                DUCKLING_VERSION,
                os.path.basename(exec_path),
            ]
            url = os.path.join(*url_components)
            logger.info(
                "Could not find %s binary file, downloading from %s", exec_path, url
            )
            r = requests.get(url, stream=True)

            # Total size in bytes.
            total_size = int(r.headers.get("content-length", 0))
            block_size = 1024

            with open(exec_path, "wb") as f:
                for data in tqdm(
                    r.iter_content(block_size),
                    total=math.ceil(total_size // block_size),
                    unit="KB",
                    unit_scale=True,
                ):
                    f.write(data)
                    f.flush()

        # make the file executable
        st = os.stat(exec_path)
        os.chmod(exec_path, st.st_mode | stat.S_IEXEC)

        # run duckling
        duckling_service = subprocess.Popen(
            [exec_path, "--port", port], stderr=subprocess.STDOUT
        )

        # duckling takes some time to start so sleep for a bit
        for _ in range(50):
            if duckling_service.pid:
                logger.info(
                    "Starting numerical parsing service, PID %s", duckling_service.pid
                )
                return
            time.sleep(0.1)
    else:
        for pid in _get_duckling_pid():
            os.kill(int(pid), signal.SIGKILL)
            logger.info("Stopping numerical parsing service, PID %s", pid)


def _get_duckling_pid():
    pid = []
    for line in os.popen("ps ax | grep duckling | grep -v grep"):
        pid.append(line.split()[0])
    return pid


@shared_cli.command("annotate", context_settings=CONTEXT_SETTINGS)
@click.option(
    "--app-path", required=True, help="The application's path.",
)
def annotate(app_path):
    """Runs the annotation command of the Auto Annotator."""
    config = get_auto_annotator_config(app_path=app_path)
    annotator = create_annotator(app_path=app_path, config=config)
    annotator.annotate()
    logger.info("Annotation Complete.")


@shared_cli.command("unannotate", context_settings=CONTEXT_SETTINGS)
@click.option(
    "--app-path", required=True, help="The application's path.",
)
def unannotate(app_path):
    """Runs the unannotation command of the Auto Annotator."""
    config = get_auto_annotator_config(app_path=app_path)
    annotator = create_annotator(app_path=app_path, config=config)
    annotator.unannotate()
    logger.info("Annotation Removal Complete.")


#
# Module only Commands
#


@click.group()
def module_cli():
    """Commands for MindMeld module only"""
    pass


@module_cli.command("blueprint", context_settings=CONTEXT_SETTINGS)
@click.pass_context
@click.option("-n", "--es-host")
@click.option("--skip-kb", is_flag=True, help="Skip setting up the knowledge base")
@click.argument("blueprint_name", required=True)
@click.argument("app_path", required=False)
def setup_blueprint(ctx, es_host, skip_kb, blueprint_name, app_path):
    """Sets up a blueprint application."""
    try:
        blueprint(blueprint_name, app_path, es_host=es_host, skip_kb=skip_kb)
    except ValueError as ex:
        logger.error(ex)
        ctx.exit(1)
    except (KnowledgeBaseConnectionError, KnowledgeBaseError) as ex:
        logger.error(ex.message)
        ctx.exit(1)


@module_cli.command("convert", context_settings=CONTEXT_SETTINGS)
@click.pass_context
@click.option("-d", "--df", is_flag=True, help="Convert a Dialogflow project")
@click.option("-r", "--rs", is_flag=True, help="Convert a Rasa project")
@click.argument("project_path", required=True, type=click.Path(exists=True))
@click.argument("mindmeld_path", required=False)
def convert(ctx, df, rs, project_path, mindmeld_path=None):
    """Converts a Rasa or DialogueFlow project to a MindMeld project"""
    if df:
        framework = "Dialogflow"
    elif rs:
        framework = "Rasa"
    else:
        logger.warning("Please specify the project's platform Rasa/Dialogflow.")
        ctx.exit(1)

    try:
        project_path = os.path.abspath(project_path)
        mindmeld_path = os.path.abspath(mindmeld_path or "converted_app")
        converter_cls = {"Rasa": RasaConverter, "Dialogflow": DialogflowConverter}
        converter_cls = converter_cls[framework]
        converter = converter_cls(project_path, mindmeld_path)
        converter.convert_project()
        msg = (
            "Successfully converted {framework} project at {project_path} to"
            " MindMeld project at {mindmeld_path}."
        )
        msg = msg.format(
            framework=framework, project_path=project_path, mindmeld_path=mindmeld_path
        )
        logger.info(msg)
    except IOError as e:
        logger.error(e)
        ctx.exit(1)


#
# Command collections
#


@click.command(
    cls=click.CommandCollection,
    context_settings=CONTEXT_SETTINGS,
    sources=[module_cli, shared_cli],
)
@click.version_option(__version__, "-V", "--version", message=_version_msg())
@click.pass_context
@click_log.simple_verbosity_option()
@click_log.init(__package__)
def cli(ctx):
    """Command line interface for MindMeld."""

    # configure logger settings for dependent libraries
    urllib3_logger = logging.getLogger("urllib3")
    urllib3_logger.setLevel(logging.ERROR)
    es_logger = logging.getLogger("elasticsearch")
    es_logger.setLevel(logging.ERROR)
    warnings.filterwarnings(
        "module", category=DeprecationWarning, module="sklearn.preprocessing.label"
    )
    if ctx.obj is None:
        ctx.obj = {}


@click.command(
    cls=click.CommandCollection,
    context_settings=CONTEXT_SETTINGS,
    sources=[_app_cli, shared_cli],
)
@click.version_option(__version__, "-V", "--version", message=_version_msg())
@click.pass_context
@click_log.simple_verbosity_option()
@click_log.init(__package__)
def app_cli(ctx):
    """Command line interface for MindMeld apps."""

    # configure logger settings for dependent libraries
    urllib3_logger = logging.getLogger("urllib3")
    urllib3_logger.setLevel(logging.ERROR)
    es_logger = logging.getLogger("elasticsearch")
    es_logger.setLevel(logging.ERROR)
    warnings.filterwarnings(
        "module", category=DeprecationWarning, module="sklearn.preprocessing.label"
    )

    if ctx.obj is None:
        ctx.obj = {}


if __name__ == "__main__":
    cli({})<|MERGE_RESOLUTION|>--- conflicted
+++ resolved
@@ -48,12 +48,10 @@
     get_generated_data_folder,
     get_dvc_local_remote_path,
 )
-<<<<<<< HEAD
+
 from .components._config import get_auto_annotator_config
 from .models.helpers import create_annotator
 from . import auto_annotator  # noqa: F401 pylint: disable=W0611
-=======
->>>>>>> 78fd8174
 
 logger = logging.getLogger(__name__)
 
