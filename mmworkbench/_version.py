# -*- coding: utf-8 -*-
"""Defines mmworkbench version information"""
from __future__ import absolute_import, unicode_literals
import os
import pip
import pkg_resources
import logging

from pkg_resources import DistributionNotFound, VersionConflict
from .exceptions import WorkbenchVersionError

<<<<<<< HEAD
current = '3.1.0'
=======
current = '3.2.0rc1'
>>>>>>> b8962af8

logger = logging.getLogger(__name__)


def _get_wb_version():
    import mmworkbench as wb
    return wb.__version__


def validate_workbench_version(app_path):
    """ Validate the application's mmworkbench requirement
    """
    requirements = app_path + "/requirements.txt"
    if not os.path.isfile(requirements):
        logger.warning('requirements.txt is missing at {app_path}.'.format(app_path=app_path))
        return
    wb_req = None
    for item in pip.req.parse_requirements(requirements, session='wb_session'):
        if item.name == 'mmworkbench':
            wb_req = item
    if not wb_req:
        logger.warning('mmworkbench is not in requirements.txt.')
        return
    if not (wb_req.req and len(wb_req.req.specifier) > 0):
        logger.warning('mmworkbench version is not specified in requirements.txt.')
        return
    wb_version = _get_wb_version()
    wb_req = [wb_req.name + str(wb_req.req.specifier)]
    try:
        pkg_resources.require(wb_req)
    except (DistributionNotFound, VersionConflict):
        error_msg = 'Current mworkbench ({version}) does not satisfy {condition}'.format(
            version=wb_version, condition=wb_req[0])
        raise WorkbenchVersionError(error_msg)
    logger.debug("mmworkbench version {version} satisfies app's requirements.txt.".format(
        version=wb_version))<|MERGE_RESOLUTION|>--- conflicted
+++ resolved
@@ -9,11 +9,7 @@
 from pkg_resources import DistributionNotFound, VersionConflict
 from .exceptions import WorkbenchVersionError
 
-<<<<<<< HEAD
-current = '3.1.0'
-=======
 current = '3.2.0rc1'
->>>>>>> b8962af8
 
 logger = logging.getLogger(__name__)
 
