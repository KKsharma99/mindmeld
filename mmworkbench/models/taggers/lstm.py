--- conflicted
+++ resolved
@@ -174,7 +174,6 @@
             # the 'other' gaz entity, which is the entity for all non-gazetteer tokens
             self.gaz_dimension = len(gaz_entities)
 
-<<<<<<< HEAD
             self.example_type = config.example_type
             self.features = config.features
 
@@ -192,11 +191,6 @@
                                                                DEFAULT_CHAR_TOKEN,
                                                                self.character_embedding_dimension,
                                                                self.max_char_per_word)
-=======
-            self.gaz_encoder = GazetteerSequenceEmbedding(self.padding_length,
-                                                          DEFAULT_GAZ_LABEL,
-                                                          self.gaz_dimension)
->>>>>>> 6dab6e01
 
             self.output_dimension = len(self.label_encoder.classes_)
         else:
@@ -229,7 +223,6 @@
         self.token_pretrained_embedding_filepath = \
             config.params.get('token_pretrained_embedding_filepath')
         self.padding_length = config.params.get('padding_length')
-        self.label_encoder = LabelSequenceEmbedding(self.padding_length, DEFAULT_LABEL)
         self.query_encoder = WordSequenceEmbedding(
             self.padding_length, DEFAULT_PADDED_TOKEN, True, self.token_embedding_dimension,
             self.token_pretrained_embedding_filepath)
