#! /usr/bin/env python
# -*- coding: utf-8 -*-
import asyncio
import json
import logging
import os
import stat
import signal
import shutil
import subprocess
import sys
import time
import warnings
import datetime
import requests

import click
import click_log
import math
import distro

from tqdm import tqdm
from . import markup, path
from .components import Conversation, QuestionAnswerer
from .exceptions import (FileNotFoundError, KnowledgeBaseConnectionError,
                         KnowledgeBaseError, WorkbenchError)
<<<<<<< HEAD
from .path import QUERY_CACHE_PATH
=======
from .path import QUERY_CACHE_PATH, QUERY_CACHE_TMP_PATH, MODEL_CACHE_PATH
>>>>>>> 20ad2bf7
from ._version import current as __version__
from .constants import DEVCENTER_URL


logger = logging.getLogger(__name__)

click.disable_unicode_literals_warning = True

CONTEXT_SETTINGS = {
    'help_option_names': ['-h', '--help'],
    'auto_envvar_prefix': 'MM'
}

DUCKLING_PORT = '8000'


def version_msg():
    """Returns the Workbench version, location and Python powering it."""
    python_version = sys.version[:3]
    location = os.path.dirname(os.path.dirname(os.path.abspath(__file__)))
    message = 'Workbench %(version)s from {} (Python {})'
    return message.format(location, python_version)


#
# App only Commands
#

@click.group()
def _app_cli(ctx):
    """Command line interface for mmworkbench apps."""

    # configure logger settings for dependent libraries
    urllib3_logger = logging.getLogger('urllib3')
    urllib3_logger.setLevel(logging.ERROR)
    es_logger = logging.getLogger('elasticsearch')
    es_logger.setLevel(logging.ERROR)

    if ctx.obj is None:
        ctx.obj = {}


@_app_cli.command('run', context_settings=CONTEXT_SETTINGS)
@click.pass_context
@click.option('-P', '--port', type=int, default=7150)
@click.option('--no-debug', is_flag=True,
              help='starts the service with debug mode turned off')
@click.option('-r', '--reloader', is_flag=True,
              help='starts the service with the reloader enabled')
def run_server(ctx, port, no_debug, reloader):
    """Starts the workbench service."""
    app = ctx.obj.get('app')
    if app is None:
        raise ValueError("No app was given. Run 'python app.py run' from your app folder.")

    # make sure num parser is running
    ctx.invoke(num_parser, start=True)

    app.run(port=port, debug=not no_debug, host='0.0.0.0', threaded=True, use_reloader=reloader)


@_app_cli.command('converse', context_settings=CONTEXT_SETTINGS)
@click.pass_context
@click.option('--context', help='JSON object to be used as the context')
def converse(ctx, context):
    """Starts a conversation with the app."""

    try:
        app = ctx.obj.get('app')
        if isinstance(context, str):
            context = json.loads(context)
        if app is None:
            raise ValueError("No app was given. Run 'python app.py converse' from your app"
                             " folder.")

        # make sure num parser is running
        ctx.invoke(num_parser, start=True)

        if app.async_mode:
            loop = asyncio.get_event_loop()
            loop.run_until_complete(_converse_async(app, context))
            return

        convo = Conversation(app=app, context=context)

        while True:
            message = click.prompt('You')
            responses = convo.say(message)

            for index, response in enumerate(responses):
                prefix = 'App: ' if index == 0 else '...  '
                click.secho(prefix + response, fg='blue', bg='white')
    except WorkbenchError as ex:
        logger.error(ex.message)
        ctx.exit(1)


async def _converse_async(app, context):
    convo = Conversation(app=app, context=context)
    while True:
        message = click.prompt('You')
        responses = await convo.say(message)

        for index, response in enumerate(responses):
            prefix = 'App: ' if index == 0 else '...  '
            click.secho(prefix + response, fg='blue', bg='white')


@_app_cli.command('build', context_settings=CONTEXT_SETTINGS)
@click.pass_context
@click.option('-i', '--incremental', is_flag=True, default=False,
              help='only build models with changed training data or configuration')
def build(ctx, incremental):
    """Builds the app with default config."""
    try:
        app = ctx.obj.get('app')
        if app is None:
            raise ValueError("No app was given. Run 'python app.py build' from your app folder.")

        # make sure num parser is running
        ctx.invoke(num_parser, start=True)

        app.lazy_init()
        nlp = app.app_manager.nlp
        nlp.build(incremental=incremental)
        nlp.dump()
    except WorkbenchError as ex:
        logger.error(ex.message)
        ctx.exit(1)
    except RuntimeError as ex:
        logger.error(ex)
        ctx.exit(1)


@_app_cli.command('evaluate', context_settings=CONTEXT_SETTINGS)
@click.pass_context
@click.option('-v', '--verbose', is_flag=True,
              help='Print the full metrics instead of just accuracy.')
def evaluate(ctx, verbose):
    """Evaluates the app with default config."""
    try:
        app = ctx.obj.get('app')
        if app is None:
            raise ValueError("No app was given. Run 'python app.py evaluate' from your app folder.")

        # make sure num parser is running
        ctx.invoke(num_parser, start=True)

        app.lazy_init()
        nlp = app.app_manager.nlp
        try:
            nlp.load()
        except WorkbenchError as ex:
            logger.error("You must build the app before running evaluate. "
                         "Try 'python app.py build'.")
            ctx.exit(1)
        nlp.evaluate(verbose)
    except WorkbenchError as ex:
        logger.error(ex.message)
        ctx.exit(1)
    except RuntimeError as ex:
        logger.error(ex)
        ctx.exit(1)


@_app_cli.command('predict', context_settings=CONTEXT_SETTINGS)
@click.pass_context
@click.option('-o', '--output', required=False,
              help='Send output to file rather than standard out')
@click.option('-c', '--confidence', is_flag=True,
              help='Show confidence scores for each prediction')
@click.option('-D', '--no_domain', is_flag=True,
              help='Suppress predicted domain column')
@click.option('-I', '--no_intent', is_flag=True,
              help='Suppress predicted intent column')
@click.option('-E', '--no_entity', is_flag=True,
              help='Suppress predicted entity annotations')
@click.option('-R', '--no_role', is_flag=True,
              help='Suppress predicted role annotations')
@click.option('-G', '--no_group', is_flag=True,
              help='Suppress predicted group annotations')
@click.argument('input', required=True)
def predict(ctx, input, output, confidence, no_domain, no_intent, no_entity, no_role, no_group):
    """Runs predictions on a given query file"""
    app = ctx.obj.get('app')
    if app is None:
        raise ValueError("No app was given. Run 'python app.py predict' from your app folder.")

    ctx.invoke(num_parser, start=True)

    app.lazy_init()
    nlp = app.app_manager.nlp
    try:
        nlp.load()
    except WorkbenchError:
        logger.error("You must build the app before running predict. "
                     "Try 'python app.py build'.")
        ctx.exit(1)

    markup.bootstrap_query_file(input, output, nlp, confidence=confidence,
                                no_domain=no_domain, no_intent=no_intent,
                                no_entity=no_entity, no_role=no_role, no_group=no_group)


@_app_cli.command('clean', context_settings=CONTEXT_SETTINGS)
@click.pass_context
@click.option('-q', '--query-cache', is_flag=True, required=False, help='Clean only query cache')
@click.option('-m', '--model-cache', is_flag=True, required=False, help='Clean only model cache')
@click.option('-d', '--days', type=int, default=7,
              help='Clear model cache older than the specified days')
def clean(ctx, query_cache, model_cache, days):
    """Deletes all built data, undoing `build`."""
    app = ctx.obj.get('app')
    if app is None:
        raise ValueError("No app was given. Run 'python app.py clean' from your app folder.")

    if query_cache:
        try:
            file_location = QUERY_CACHE_PATH.format(app_path=app.app_path)
            os.remove(file_location)
            logger.info('Query cache deleted')
        except FileNotFoundError:
            logger.info('No query cache to delete')
        return

    if model_cache:
        model_cache_path = MODEL_CACHE_PATH.format(app_path=app.app_path)

        if not os.path.exists(model_cache_path):
            logger.warn("Model cache directory doesn't exist")
            return

        if days:
            for ts_folder in os.listdir(model_cache_path):
                full_path = os.path.join(model_cache_path, ts_folder)

                if not os.path.isdir(full_path):
                    logger.warn(
                        'Expected timestamped folder. Ignoring the file {}.'.format(full_path))
                    continue

                try:
                    current_ts = datetime.datetime.fromtimestamp(time.time())
                    folder_ts = datetime.datetime.strptime(ts_folder, markup.TIME_FORMAT)
                    diff_days = current_ts - folder_ts
                    if diff_days.days > days:
                        shutil.rmtree(full_path)
                        logger.info('Removed cached ts folder: {}'.format(full_path))
                except ValueError:
                    logger.warn('Folder {} is not named as a proper timestamp. '
                                'Ignoring it.'.format(full_path))
        else:
            try:
                shutil.rmtree(model_cache_path)
                logger.info('Model cache data deleted')
            except FileNotFoundError:
                logger.info('No model cache to delete')
        return

    gen_path = path.get_generated_data_folder(app.app_path)
    try:
        shutil.rmtree(gen_path)
        logger.info('Generated data deleted')
    except FileNotFoundError:
        logger.info('No generated data to delete')

#
# Shared commands
#


@click.group()
def shared_cli():
    """Commands for mmworkbench module and apps"""
    pass


@shared_cli.command('load-kb', context_settings=CONTEXT_SETTINGS)
@click.pass_context
@click.option('-n', '--es-host', required=False)
@click.argument('app_namespace', required=True)
@click.argument('index_name', required=True)
@click.argument('data_file', required=True)
def load_index(ctx, es_host, app_namespace, index_name, data_file):
    """Loads data into a question answerer index."""

    try:
        QuestionAnswerer.load_kb(app_namespace, index_name, data_file, es_host)
    except (KnowledgeBaseConnectionError, KnowledgeBaseError) as ex:
        logger.error(ex.message)
        ctx.exit(1)


def find_duckling_os_executable():
    os_mappings = {
        'ubuntu-16.04': path.DUCKLING_UBUNTU16_PATH,
        'ubuntu-18.04': path.DUCKLING_UBUNTU18_PATH,
        'darwin': path.DUCKLING_OSX_PATH
    }

    os_platform_name = '-'.join(distro.linux_distribution(
        full_distribution_name=False)).lower()

    for os_key in os_mappings:
        if os_key in os_platform_name:
            return os_mappings[os_key]


@shared_cli.command('num-parse', context_settings=CONTEXT_SETTINGS)
@click.pass_context
@click.option('--start/--stop', default=True, help='Start or stop numerical parser')
def num_parser(ctx, start):
    """Starts or stops the numerical parser service."""
    if start:
        pid = _get_duckling_pid()

        if pid:
            # if duckling is already running, leave it be
            logger.info('Numerical parser running, PID %s', pid[0])
            return

        # We redirect all the output of starting the process to /dev/null and all errors
        # to stdout.
        exec_path = find_duckling_os_executable()

        if not exec_path:
            logger.error('OS is incompatible with duckling executable. '
                         'Use docker to install duckling.')
            return

        if not os.path.exists(exec_path):
            url = os.path.join(os.path.join(DEVCENTER_URL, 'binaries'), os.path.basename(exec_path))
            logger.info('Could not find {} binary file, downloading from {}'.format(exec_path, url))
            r = requests.get(url, stream=True)

            # Total size in bytes.
            total_size = int(r.headers.get('content-length', 0))
            block_size = 1024

            with open(exec_path, 'wb') as f:
                for data in tqdm(r.iter_content(block_size),
                                 total=math.ceil(total_size // block_size),
                                 unit='KB',
                                 unit_scale=True):
                    f.write(data)
                    f.flush()

        # make the file executable
        st = os.stat(exec_path)
        os.chmod(exec_path, st.st_mode | stat.S_IEXEC)

        # run duckling
        duckling_service = subprocess.Popen([exec_path, '--port',
                                             DUCKLING_PORT], stderr=subprocess.STDOUT)

        # duckling takes some time to start so sleep for a bit
        for i in range(50):
            if duckling_service.pid:
                logger.info('Starting numerical parsing service, PID %s', duckling_service.pid)
                return
            time.sleep(0.1)
    else:
        for pid in _get_duckling_pid():
            os.kill(int(pid), signal.SIGKILL)
            logger.info('Stopping numerical parsing service, PID %s', pid)


def _get_duckling_pid():
    os_path = find_duckling_os_executable()
    if not os_path:
        return

    _, filename = os.path.split(os_path)
    pid = []
    for line in os.popen('ps ax | grep %s | grep -v grep' % filename):
        pid.append(line.split()[0])
    return pid


#
# Module only Commands
#

@click.group()
def module_cli():
    """Commands for mmworkbench module only"""
    pass


@module_cli.command('blueprint', context_settings=CONTEXT_SETTINGS)
@click.pass_context
@click.option('-n', '--es-host')
@click.option('--skip-kb', is_flag=True, help="Skip setting up the knowledge base")
@click.argument('blueprint_name', required=True)
@click.argument('app_path', required=False)
def setup_blueprint(ctx, es_host, skip_kb, blueprint_name, app_path):
    """Sets up a blueprint application."""

    logger.info('Automatic blueprint download functionality is currently disabled')
    msg = ('Navigate to https://devcenter.mindmeld.com/bp/{}/app.tar.gz'
           ' and manually download the tar').format(blueprint_name)
    logger.info(msg)
    logger.info('Extract the blueprint in the current working directory')

    if blueprint_name == "food_ordering":
        logger.info('Additionally, please download the knowledge base indexes from'
                    ' https://devcenter.mindmeld.com/bp/food_ordering/kb.tar.gz and place the files'
                    ' in food_ordering/data/.')
        logger.info("Then run the following commands:")
        logger.info(
            'mmworkbench load-kb food_ordering menu_items food_ordering/data/menu_items.json'
        )
        logger.info(
            'mmworkbench load-kb food_ordering restaurants food_ordering/data/restaurants.json'
        )

    # TODO: Re-implement authenticated download of blueprints by getting oauth2
    # token from Webex broker

    """
        try:
        blueprint(blueprint_name, app_path, es_host=es_host, skip_kb=skip_kb)
    except ValueError as ex:
        logger.error(ex)
        ctx.exit(1)
    except (AuthNotFoundError, KnowledgeBaseConnectionError, KnowledgeBaseError) as ex:
        logger.error(ex.message)
        ctx.exit(1)
    """


#
# Command collections
#

@click.command(cls=click.CommandCollection, context_settings=CONTEXT_SETTINGS,
               sources=[module_cli, shared_cli])
@click.version_option(__version__, '-V', '--version', message=version_msg())
@click.pass_context
@click_log.simple_verbosity_option()
@click_log.init(__package__)
def cli(ctx):
    """Command line interface for mmworkbench."""

    # configure logger settings for dependent libraries
    urllib3_logger = logging.getLogger('urllib3')
    urllib3_logger.setLevel(logging.ERROR)
    es_logger = logging.getLogger('elasticsearch')
    es_logger.setLevel(logging.ERROR)
    warnings.filterwarnings("module", category=DeprecationWarning,
                            module="sklearn.preprocessing.label")

    if ctx.obj is None:
        ctx.obj = {}


@click.command(cls=click.CommandCollection, context_settings=CONTEXT_SETTINGS,
               sources=[_app_cli, shared_cli])
@click.version_option(__version__, '-V', '--version', message=version_msg())
@click.pass_context
@click_log.simple_verbosity_option()
@click_log.init(__package__)
def app_cli(ctx):
    """Command line interface for mmworkbench apps."""

    # configure logger settings for dependent libraries
    urllib3_logger = logging.getLogger('urllib3')
    urllib3_logger.setLevel(logging.ERROR)
    es_logger = logging.getLogger('elasticsearch')
    es_logger.setLevel(logging.ERROR)
    warnings.filterwarnings("module", category=DeprecationWarning,
                            module="sklearn.preprocessing.label")

    if ctx.obj is None:
        ctx.obj = {}


if __name__ == '__main__':
    cli({})<|MERGE_RESOLUTION|>--- conflicted
+++ resolved
@@ -24,11 +24,7 @@
 from .components import Conversation, QuestionAnswerer
 from .exceptions import (FileNotFoundError, KnowledgeBaseConnectionError,
                          KnowledgeBaseError, WorkbenchError)
-<<<<<<< HEAD
-from .path import QUERY_CACHE_PATH
-=======
 from .path import QUERY_CACHE_PATH, QUERY_CACHE_TMP_PATH, MODEL_CACHE_PATH
->>>>>>> 20ad2bf7
 from ._version import current as __version__
 from .constants import DEVCENTER_URL
 
