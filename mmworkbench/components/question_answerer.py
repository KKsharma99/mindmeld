--- conflicted
+++ resolved
@@ -7,13 +7,6 @@
 
 import json
 import logging
-<<<<<<< HEAD
-=======
-import os
-
-from elasticsearch import Elasticsearch, ConnectionError as ESConnectionError
-from elasticsearch.helpers import streaming_bulk
->>>>>>> 8cf6b594
 
 from ._config import get_app_name
 
@@ -211,35 +204,7 @@
         raise NotImplementedError
 
     @classmethod
-<<<<<<< HEAD
-    def load_knowledge_base(cls, index_name, data_file, es_host=None, es_client=None):
-=======
-    def create_index(cls, app_name, index_name, es_host=None, es_client=None):
-        """Creates a new index in the knowledge base.
-
-        Args:
-            index_name (str): The name of the new index to be created
-            es_host (str): The Elasticsearch host server
-            es_client: Description
-        """
-        es_client = es_client or cls._create_es_client(es_host)
-
-        mapping = QuestionAnswerer.DEFAULT_ES_MAPPING
-        scoped_index_name = '{}${}'.format(app_name, index_name)
-
-        try:
-            if not es_client.indices.exists(index=scoped_index_name):
-                logger.info('Creating index %r', index_name)
-                es_client.indices.create(scoped_index_name, body=mapping)
-            else:
-                logger.error('Index %r already exists.', index_name)
-        except ESConnectionError as ex:
-            logger.error('Unable to connect to Elasticsearch cluster at {!r}'.format(es_host))
-            raise ex
-
-    @classmethod
-    def load_index(cls, app_name, index_name, data_file, es_host=None, es_client=None):
->>>>>>> 8cf6b594
+    def load_knowledge_base(cls, app_name, index_name, data_file, es_host=None, es_client=None):
         """Loads documents from disk into the specified index in the knowledge base. If an index
         with the specified name doesn't exist, a new index with that name will be created in the
         knowledge base.
@@ -260,36 +225,5 @@
                 base.update(doc)
                 yield base
 
-<<<<<<< HEAD
-        load_index(index_name, data, _doc_generator, cls.DEFAULT_ES_MAPPING, DOC_TYPE, es_host,
-                   es_client)
-=======
-        scoped_index_name = '{}${}'.format(app_name, index_name)
-
-        # create index if specified index does not exist
-        try:
-            if es_client.indices.exists(index=scoped_index_name):
-                logger.info('Loading index %r', index_name)
-            else:
-                QuestionAnswerer.create_index(app_name, index_name, es_host=es_host,
-                                              es_client=es_client)
-
-            count = 0
-            for okay, result in streaming_bulk(es_client, _doc_generator(data),
-                                               index=scoped_index_name, doc_type=DOC_TYPE,
-                                               chunk_size=50):
-
-                action, result = result.popitem()
-                doc_id = '/%s/%s/%s' % (index_name, DOC_TYPE, result['_id'])
-                # process the information from ES whether the document has been
-                # successfully indexed
-                if not okay:
-                    logger.error('Failed to %s document %s: %r', action, doc_id, result)
-                else:
-                    count += 1
-                    logger.debug('Loaded document: %s', doc_id)
-            logger.info('Loaded %s document%s', count, '' if count == 1 else 's')
-        except ESConnectionError as ex:
-            logger.error('Unable to connect to Elasticsearch cluster at {!r}'.format(es_host))
-            raise ex
->>>>>>> 8cf6b594
+        load_index(app_name, index_name, data, _doc_generator, cls.DEFAULT_ES_MAPPING, DOC_TYPE,
+                   es_host, es_client)