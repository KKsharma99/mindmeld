--- conflicted
+++ resolved
@@ -8,7 +8,6 @@
     readme = readme_file.read()
 
 requirements = [
-
     'dataclasses<0.8,>=0.7; python_version >= "3.6" and python_version < "3.7"',
     "aiohttp>=3.6.2",
     "attrs>=18.2",  # attrs has a stable API and does not use semver
@@ -37,11 +36,7 @@
     "sklearn-crfsuite>=0.3.6,<1.0",
     "immutables~=0.9",
     "pyyaml>=5.1.1",
-<<<<<<< HEAD
-    "spacy==2.3.0",
-=======
     "spacy~=2.3.1",
->>>>>>> ad057f7c
     "mypy>=0.782",
     "marshmallow~=3.7.1",
 ]
