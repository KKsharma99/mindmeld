#!/usr/bin/env python
# -*- coding: utf-8 -*-
"""This module contains the specification of the mmworkbench package"""
# pylint: disable=locally-disabled,invalid-name
from setuptools import setup

with open('HISTORY.rst') as history_file:
    history = history_file.read()

requirements = [
    'Click~=6.0',
    'click-log==0.1.8',  # check WB3-191
    'elasticsearch>=5.1.0,<=5.4.0',
    'Flask>=0.12,<=0.12.2',
    'Flask-Cors~=3.0',
    'future~=0.16.0',
    'nltk~=3.2',
    'numpy>=1.10.1,<=1.13.1',
<<<<<<< HEAD
    'pip>=9.0.1',
    'py>=1.4.34,<=1.4.34',
    'python-dateutil>=2.6.0,<=2.6.1',
=======
    'py~=1.4',
    'python-dateutil~=2.6',
>>>>>>> 3b3e577e
    'requests>=2.13.0,<=2.18.4',
    'scipy>=0.9,<=0.19.1',
    'scikit-learn>=0.18.1,<=0.18.2',
    'tqdm~=4.15',
    'urllib3>=1.21.1,<1.22',
    'python-crfsuite==0.9.2',
    'sklearn-crfsuite>=0.3.6',
    'tensorflow>=1.2.1'
]

setup_requirements = [
    'pytest-runner~=2.11'
]

test_requirements = [
    'flake8==3.2.1',
    'pylint==1.6.5',
    'pytest==3.0.5',
    'pytest-cov==2.4.0',
]

setup(
    name='mmworkbench',
<<<<<<< HEAD
    version='3.3.0dev',
=======
    version='3.2.3',
>>>>>>> 3b3e577e
    description="A Python module for building natural language processing models.",
    long_description=history,
    author="MindMeld, Inc.",
    author_email='contact@mindmeld.com',
    url='https://github.com/mindmeld/mindmeld-workbench3',
    packages=[
        'mmworkbench',
    ],
    package_dir={'mmworkbench': 'mmworkbench'},
    entry_points={
        'console_scripts': ['mmworkbench=mmworkbench.cli:cli']
    },
    include_package_data=True,
    install_requires=requirements,
    zip_safe=False,
    keywords='mindmeld',
    classifiers=[
        'Development Status :: 2 - Pre-Alpha',
        'Intended Audience :: Developers',
        'Natural Language :: English',
        'Programming Language :: Python :: 2',
        'Programming Language :: Python :: 2.7',
        'Programming Language :: Python :: 3',
        'Programming Language :: Python :: 3.4',
        'Programming Language :: Python :: 3.5',
        'Programming Language :: Python :: 3.6',
    ],
    setup_requires=setup_requirements,
    test_suite='tests',
    tests_require=test_requirements
)<|MERGE_RESOLUTION|>--- conflicted
+++ resolved
@@ -16,14 +16,9 @@
     'future~=0.16.0',
     'nltk~=3.2',
     'numpy>=1.10.1,<=1.13.1',
-<<<<<<< HEAD
     'pip>=9.0.1',
-    'py>=1.4.34,<=1.4.34',
-    'python-dateutil>=2.6.0,<=2.6.1',
-=======
     'py~=1.4',
     'python-dateutil~=2.6',
->>>>>>> 3b3e577e
     'requests>=2.13.0,<=2.18.4',
     'scipy>=0.9,<=0.19.1',
     'scikit-learn>=0.18.1,<=0.18.2',
@@ -47,11 +42,7 @@
 
 setup(
     name='mmworkbench',
-<<<<<<< HEAD
     version='3.3.0dev',
-=======
-    version='3.2.3',
->>>>>>> 3b3e577e
     description="A Python module for building natural language processing models.",
     long_description=history,
     author="MindMeld, Inc.",
