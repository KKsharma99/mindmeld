#!/usr/bin/env python
# -*- coding: utf-8 -*-

"""
test_nlp
----------------------------------

Tests for NaturalLanguageProcessor module.
"""
# pylint: disable=locally-disabled,redefined-outer-name
import pytest

from mmworkbench.exceptions import ProcessorError, AllowedNlpClassesKeyError
from mmworkbench.components import NaturalLanguageProcessor
from mmworkbench.query_factory import QueryFactory


@pytest.fixture
def empty_nlp(kwik_e_mart_app_path):
    """Provides an empty, unbuilt processor instance"""
    return NaturalLanguageProcessor(app_path=kwik_e_mart_app_path)


def test_instantiate(kwik_e_mart_app_path):
    """Tests creating an NLP instance"""
    nlp = NaturalLanguageProcessor(kwik_e_mart_app_path)
    assert nlp


def test_build(empty_nlp):
    """Tests building a processor with default config.

    This is a basic sanity check to make sure there are no exceptions.
    """
    nlp = empty_nlp
    nlp.build()


def test_dump(kwik_e_mart_nlp):
    """Test dump method of nlp"""
    kwik_e_mart_nlp.dump()


def test_early_process(empty_nlp):
    """Tests that attempting to process a message without first loading or
    building models will raise an exception"""
    with pytest.raises(ProcessorError):
        empty_nlp.process('Hello')


@pytest.mark.skip
def test_load(kwik_e_mart_nlp):
    """Tests loading a processor from disk"""
    kwik_e_mart_nlp.load()


def test_process(kwik_e_mart_nlp):
    """Tests a basic call to process"""
    response = kwik_e_mart_nlp.process('Hello')

    assert response == {
        'text': 'Hello',
        'domain': 'store_info',
        'intent': 'greet',
        'entities': []
    }


test_data_1 = [
    (['store_info.find_nearest_store'], 'store near MG Road',
     'store_info', 'find_nearest_store'),
    (['store_info.find_nearest_store', 'store_info.greet'], 'hello!',
     'store_info', 'greet'),
    (['store_info.find_nearest_store'], 'hello!',
     'store_info', 'find_nearest_store'),
    (['store_info.*'], 'hello!', 'store_info', 'greet')
]


@pytest.mark.parametrize("allowed_intents,query,expected_domain,expected_intent", test_data_1)
def test_nlp_hierarchy_bias_for_user_bias(kwik_e_mart_nlp, allowed_intents, query,
                                          expected_domain, expected_intent):
    """Tests user specified domain and intent biases"""
    extracted_intents = kwik_e_mart_nlp.extract_allowed_intents(allowed_intents)
    response = kwik_e_mart_nlp.process(query, extracted_intents)

    assert response == {
        'text': query,
        'domain': expected_domain,
        'intent': expected_intent,
        'entities': []
    }


test_data_2 = [
    (['store_info.*', 'store_info.greet'],
     'hello!', 'store_info', 'greet'),
    (['store_info.find_nearest_store'], 'hello!', 'store_info',
     'find_nearest_store'),
    (['store_info.*'], 'hello!', 'store_info', 'greet'),
    (['store_info.*', 'store_info.find_nearest_store'], 'store near MG Road',
     'store_info', 'find_nearest_store')
]


@pytest.mark.parametrize("allowed_intents,query,expected_domain,expected_intent", test_data_2)
def test_nlp_hierarchy_using_domains_intents(kwik_e_mart_nlp, allowed_intents,
                                             query, expected_domain, expected_intent):
    """Tests user specified allowable domains and intents"""
    extracted_intents = kwik_e_mart_nlp.extract_allowed_intents(allowed_intents)
    response = kwik_e_mart_nlp.process(query, extracted_intents)

    assert response == {
        'text': query,
        'domain': expected_domain,
        'intent': expected_intent,
        'entities': []
    }


test_data_dyn = [
    ('kadubeesanahalli', None, 'store_info', 'help', ''),
    ('45 Fifth', None, 'store_info', 'get_store_hours', '45 Fifth'),
    ('kadubeesanahalli', {'gazetteers': {'store_name': {'kadubeesanahalli': 1}}},
     'store_info', 'get_store_hours', 'kadubeesanahalli'),
    ('45 Fifth', None, 'store_info', 'get_store_hours', '45 Fifth')
]


@pytest.mark.parametrize("query,dyn_gaz,expected_domain,expected_intent,expected_entity",
                         test_data_dyn)
def test_nlp_hierarchy_using_dynamic_gazetteer(kwik_e_mart_nlp, query, dyn_gaz,
                                               expected_domain, expected_intent, expected_entity):
    """Tests user specified allowable domains and intents"""
    response = kwik_e_mart_nlp.process(query, dynamic_resource=dyn_gaz)

    if dyn_gaz:
        assert query not in kwik_e_mart_nlp.resource_loader.get_gazetteer('store_name')['entities']
        in_gaz_tokens = '45 Fifth'.lower()
        assert in_gaz_tokens in kwik_e_mart_nlp.resource_loader.get_gazetteer(
            'store_name')['entities']

    assert response['domain'] == expected_domain

    if expected_intent != 'get_store_hours':
        assert response['intent'] != 'get_store_hours'
    else:
        assert response['intent'] == expected_intent

    if expected_entity == '':
        assert response['entities'] == []
    else:
        assert expected_entity in [entity['text'] for entity in response['entities']]


test_data_3 = [
    "what mythical scottish town appears for one day every 100 years",
    "lets run 818m",
    "Get me the product id ws-c2950t-24-24 tomorrow",
    ""
]


@pytest.mark.parametrize("query", test_data_3)
def test_nlp_hierarchy_for_queries_duckling_fails_on(kwik_e_mart_nlp, query):
    """Tests user specified allowable domains and intents"""
    response = kwik_e_mart_nlp.process(query)
    assert response['text'] == query


test_data_not_stemmed = [
    "airliner",
    "gyroscopic",
    "adjustable",
    "defensible",
    "irritant",
    "replacement",
    "adjustment",
    "dependent",
    "adoption",
    "communism",
    "activate",
    "effective",
    "bowdlerize",
    "manager",
    "proceed",
    "exceed",
    "succeed",
    "outing",
    "inning",
    "news",
    "sky"
]


@pytest.mark.parametrize("query", test_data_not_stemmed)
def test_nlp_for_non_stemmed_queries(kwik_e_mart_nlp, query):
    """Tests queries that are NOT in the training data but have their stemmed
     versions in the training data"""
    query_factory = QueryFactory.create_query_factory()
    stemmed_tokens = query_factory.create_query(text=query).stemmed_tokens
    assert query == stemmed_tokens[0]


test_data_need_stemming = [
    ("cancelled", "cancel"),
    ("aborted", "abort"),
    ("backwards", "backward"),
    ("exitted", "exit"),
    ("finished", "finish")
]


@pytest.mark.parametrize("query,stemmed_query", test_data_need_stemming)
def test_nlp_for_stemmed_queries(kwik_e_mart_nlp, query, stemmed_query):
    """Tests queries that are NOT in the training data but have their stemmed
     versions in the training data"""
    query_factory = QueryFactory.create_query_factory()
    stemmed_tokens = query_factory.create_query(text=query).stemmed_tokens
    assert stemmed_query == stemmed_tokens[0]


test_data_stemmed = [
    "cancelled",
    "exited",
    "aborted"
]


@pytest.mark.parametrize("query", test_data_stemmed)
def test_nlp_hierarchy_for_stemmed_queries(kwik_e_mart_nlp, query):
    """Tests queries that are NOT in the training data but have their stemmed
     versions in the training data"""
    response = kwik_e_mart_nlp.process(query)
    assert response['text'] == query
    assert response['domain'] == 'store_info'
    assert response['intent'] == 'exit'


def test_validate_and_extract_allowed_intents(kwik_e_mart_nlp):
    """Tests user specified allowable domains and intents"""
    with pytest.raises(ValueError):
        kwik_e_mart_nlp.extract_allowed_intents(['store_info'])
    with pytest.raises(AllowedNlpClassesKeyError):
        kwik_e_mart_nlp.extract_allowed_intents(['unrelated_domain.*'])
    with pytest.raises(AllowedNlpClassesKeyError):
        kwik_e_mart_nlp.extract_allowed_intents(['store_info.unrelated_intent'])


def test_process_verbose_no_entity(kwik_e_mart_nlp):
    """Test basic processing without metadata"""
    response = kwik_e_mart_nlp.process('Hello', verbose=True)

    assert response['domain'] == 'store_info'
    assert response['intent'] == 'greet'
    assert response['entities'] == []
    assert isinstance(response['confidence']['domains']['store_info'], float)
    assert isinstance(response['confidence']['intents']['greet'], float)


def test_process_verbose(kwik_e_mart_nlp):
    """Test basic processing with metadata"""
    response = kwik_e_mart_nlp.process('is the elm street store open', verbose=True)

    assert response['domain'] == 'store_info'
    assert response['intent'] == 'get_store_hours'
    assert response['entities'][0]['text'] == 'elm street'
    assert isinstance(response['entities'][0]['confidence'], float)
    assert isinstance(response['confidence']['domains']['store_info'], float)
    assert isinstance(response['confidence']['intents']['get_store_hours'], float)


def test_process_verbose_long_tokens(kwik_e_mart_nlp):
    """Test confidence for entities that have lower raw tokens indices than normalized tokens"""
    text = 'Is the Kwik-E-Mart open tomorrow?'
    response = kwik_e_mart_nlp.process(text, verbose=True)

    tokenizer = kwik_e_mart_nlp.resource_loader.query_factory.tokenizer
    raw_tokens = [t['text'] for t in tokenizer.tokenize_raw(text)]
    normalized_tokens = [t['entity'] for t in tokenizer.tokenize(text)]

    assert raw_tokens == ['Is', 'the', 'Kwik-E-Mart', 'open', 'tomorrow?']
    assert normalized_tokens == ['is', 'the', 'kwik', 'e', 'mart', 'open', 'tomorrow']

    assert response['domain'] == 'store_info'
    assert response['intent'] == 'get_store_hours'
    assert response['entities'][0]['text'] == 'tomorrow'
    assert isinstance(response['entities'][0]['confidence'], float)


def test_process_verbose_short_tokens(kwik_e_mart_nlp):
    """Test confidence for entities that have higher raw tokens indices than normalized tokens"""
    text = 'when ** open -- tomorrow?'
    response = kwik_e_mart_nlp.process(text, verbose=True)

    tokenizer = kwik_e_mart_nlp.resource_loader.query_factory.tokenizer
    raw_tokens = [t['text'] for t in tokenizer.tokenize_raw(text)]
    normalized_tokens = [t['entity'] for t in tokenizer.tokenize(text)]

    assert raw_tokens == ['when', '**', 'open', '--', 'tomorrow?']
    assert normalized_tokens == ['when', 'open', 'tomorrow']

    assert response['domain'] == 'store_info'
    assert response['intent'] == 'get_store_hours'
    assert response['entities'][0]['text'] == 'tomorrow'
    assert isinstance(response['entities'][0]['confidence'], float)


test_nbest = [
    (
        ['when is the 23rd elm street quickie mart open?',
         'when is the 23rd elm st kwik-e-mart open?',
         'when is the 23 elm street quicky mart open?'],
        'store_info',
        'get_store_hours'
     )]


@pytest.mark.parametrize("queries,expected_domain,expected_intent", test_nbest)
def test_nbest_process_verbose(kwik_e_mart_nlp, queries, expected_domain, expected_intent):
    response = kwik_e_mart_nlp.process(queries, verbose=True)
    response['entities_text'] = [e['text'] for e in response['entities']]
    for e in response['entities']:
        assert isinstance(e['confidence'], float)
    assert isinstance(response['confidence']['domains'][expected_domain], float)
    assert isinstance(response['confidence']['intents'][expected_intent], float)


test_data_4 = [
    (
        ['when is the 23rd helm street quickie mart open?',
         'when is the 23rd elm st kwik-e-mart open?',
         'when is the 23 elm street quicky mart open?'],
        'store_info',
        'get_store_hours',
<<<<<<< HEAD
        [['23rd helm street'], ['23rd elm st'], ['23 elm street']],
        [['23rd helm street', '23rd elm st', '23 elm street']],
     ),
=======
        [['23rd elm street'], ['23rd elm st'], ['23 elm street']],
        [['23rd elm street', '23rd elm st', '23 elm street']],
    ),
>>>>>>> 20ad2bf7
    (
        ['is the 104 first street store open this sunday',
         'is the first street store open this sunday',
         'is the 10 4 street store open this sunday'],
        'store_info',
        'get_store_hours',
        [['104 first street', 'sunday'], ['first street', 'sunday'],
         ['10 4 street', 'sunday']],
        [['104 first street', 'first street', '10 4 street'],
         ['sunday', 'sunday']]
    )
]


@pytest.mark.parametrize("queries,expected_domain,expected_intent,expected_nbest_entities,"
                         "expected_aligned_entities", test_data_4)
def test_process_nbest(kwik_e_mart_nlp, queries, expected_domain, expected_intent,
                       expected_nbest_entities, expected_aligned_entities):
    """Tests a call to process with n-best transcripts passed in."""
    response = kwik_e_mart_nlp.process(queries)
    response['entities_text'] = [e['text'] for e in response['entities']]
    response.pop('entities')
    response['nbest_transcripts_entities_text'] = [[e['text'] for e in n_entities]
                                                   for n_entities in
                                                   response['nbest_transcripts_entities']]
    response.pop('nbest_transcripts_entities')
    response['nbest_aligned_entities_text'] = [[e['text'] for e in n_entities]
                                               for n_entities in response['nbest_aligned_entities']]
    response.pop('nbest_aligned_entities')

    assert response == {
        'text': queries[0],
        'domain': expected_domain,
        'intent': expected_intent,
        'entities_text': expected_nbest_entities[0],
        'nbest_transcripts_text': queries,
        'nbest_transcripts_entities_text': expected_nbest_entities,
        'nbest_aligned_entities_text': expected_aligned_entities
    }


test_data_5 = [
    (
        ['hi there', 'hi bear', 'high chair'],
        'store_info',
        'greet'
     )
]


@pytest.mark.parametrize("queries,expected_domain,expected_intent", test_data_5)
def test_process_nbest_unspecified_intent(kwik_e_mart_nlp, queries,
                                          expected_domain, expected_intent):
    """Tests a basic call to process with n-best transcripts passed in
    for an intent where n-best processing is unavailable.
    """
    response = kwik_e_mart_nlp.process(queries)

    assert response == {
        'text': queries[0],
        'domain': expected_domain,
        'intent': expected_intent,
        'entities': []
    }


test_data_6 = [
    ([])
]


@pytest.mark.parametrize("queries", test_data_6)
def test_process_empty_nbest_unspecified_intent(kwik_e_mart_nlp, queries):
    """Tests a basic call to process with n-best transcripts passed in
    for an intent where n-best is an empty list.
    """
    response = kwik_e_mart_nlp.process(queries)
    assert response['text'] == ''


def test_parallel_processing(kwik_e_mart_nlp):
    nlp = kwik_e_mart_nlp
    import mmworkbench.components.nlp as nlp_module
    import os
    import time
    if nlp_module.executor:
        input_list = ['A', 'B', 'C']
        parent = os.getpid()

        # test adding a new function to an instance
        def test_function(self, item):
            item = item.lower()
            if os.getpid() == parent:
                item = item + '-parent'
            else:
                item = item + '-child'
            return item
        prev_executor = nlp_module.executor
        nlp._test_function = test_function.__get__(nlp)
        processed = nlp._process_list(input_list, '_test_function')
        # verify the process pool was restarted
        # (the function doesn't exist yet in the subprocesses)
        assert nlp_module.executor != prev_executor
        # verify the list was processed by main process
        assert processed == ('a-parent', 'b-parent', 'c-parent')

        prev_executor = nlp_module.executor
        processed = nlp._process_list(input_list, '_test_function')
        # verify the process pool was not restarted
        assert prev_executor == nlp_module.executor
        # verify the list was processed by subprocesses
        assert processed == ('a-child', 'b-child', 'c-child')

        # test that the timeout works properly
        def slow_function(self, item):
            item = item.lower()
            if os.getpid() == parent:
                item = item + '-parent'
            else:
                # sleep enough to trigger a timeout in the child process
                time.sleep(nlp_module.SUBPROCESS_WAIT_TIME + 0.1)
                item = item + '-child'
            return item
        nlp._test_function = slow_function.__get__(nlp)
        nlp_module.restart_subprocesses()
        prev_executor = nlp_module.executor
        processed = nlp._process_list(input_list, '_test_function')
        # verify the process pool was restarted due to timeout
        assert prev_executor != nlp_module.executor
        # verify the list was processed by main process
        assert processed == ('a-parent', 'b-parent', 'c-parent')


def test_custom_data(kwik_e_mart_nlp):
    store_info_processor = kwik_e_mart_nlp.domains.store_info

    store_hours_ent_rec = store_info_processor.intents.get_store_hours.entity_recognizer
    assert store_hours_ent_rec._model_config.train_label_set == 'testtrain.*\\.txt'
    assert store_hours_ent_rec._model_config.test_label_set == 'testtrain.*\\.txt'

    # make sure another intent doesn't have the same custom data specs
    exit_ent_rec = store_info_processor.intents.exit.entity_recognizer
    assert exit_ent_rec._model_config.train_label_set != 'testtrain.*\\.txt'
    assert exit_ent_rec._model_config.test_label_set != 'testtrain.*\\.txt'<|MERGE_RESOLUTION|>--- conflicted
+++ resolved
@@ -333,15 +333,9 @@
          'when is the 23 elm street quicky mart open?'],
         'store_info',
         'get_store_hours',
-<<<<<<< HEAD
-        [['23rd helm street'], ['23rd elm st'], ['23 elm street']],
-        [['23rd helm street', '23rd elm st', '23 elm street']],
-     ),
-=======
         [['23rd elm street'], ['23rd elm st'], ['23 elm street']],
         [['23rd elm street', '23rd elm st', '23 elm street']],
     ),
->>>>>>> 20ad2bf7
     (
         ['is the 104 first street store open this sunday',
          'is the first street store open this sunday',
